--- conflicted
+++ resolved
@@ -121,12 +121,8 @@
     with warnings.catch_warnings(record=True) as w:
         warnings.simplefilter("always")
         mod = reuse("pytest", modes=reuse.fatal_exceptions)
-<<<<<<< HEAD
         assert mod is pytest or \
                mod._ProxyModule__implementation is pytest
-=======
-        assert mod is pytest or mod._ProxyModule__implementation is pytest
->>>>>>> f839262d
         assert issubclass(w[-1].category, use.AmbiguityWarning)
 
 
@@ -178,11 +174,7 @@
     # https://pypi.org/project/example-pypi-package/
     file = (
         reuse.Path.home()
-<<<<<<< HEAD
-        / '.justuse-python/packages/example_pypi_package-0.1.0-py3-none-any.whl'
-=======
         / ".justuse-python/packages/example_pypi_package-0.1.0-py3-none-any.whl"
->>>>>>> f839262d
     )
 
     file.unlink(missing_ok=True)
@@ -303,11 +295,7 @@
     )
     package_name, _ = name.split(".")
     file = (
-<<<<<<< HEAD
-        (use.Path.home() / '.justuse-python') / "packages"
-=======
         (use.Path.home() / ".justuse-python") / "packages"
->>>>>>> f839262d
     ) / f"{package_name.replace('-','_')}-0.1.0-py3-none-any.whl"
 
     file.unlink(missing_ok=True)
@@ -347,11 +335,7 @@
     assert path.exists(), f"The package {path} did not get written."
     assert (
         path.absolute() == file.absolute()
-<<<<<<< HEAD
-    ), 'The package did not get written to the expected location.'
-=======
     ), "The package did not get written to the expected location."
->>>>>>> f839262d
     for k, v in use._registry.items():
         jsonv = jsondata.get(k, ...)
         if isinstance(jsonv, dict) and isinstance(v, defaultdict):
@@ -539,11 +523,7 @@
     except RuntimeWarning as rw:
         match = re.search(r"(use\(.*\))", str(rw))
         assert match
-<<<<<<< HEAD
-        log.info('eval(match[1]!r)')
-=======
         log.info("eval(match[1]!r)")
->>>>>>> f839262d
         mod = eval(match[1])
         assert mod
         return
