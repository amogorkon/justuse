--- conflicted
+++ resolved
@@ -23,14 +23,10 @@
 __package__ = "tests"
 
 import logging
-<<<<<<< HEAD
+
 logging.root.setLevel(logging.DEBUG)
-=======
-
-logging.root.setLevel(logging.DEBUG)
-
-
->>>>>>> ad72b6da
+
+
 @pytest.fixture()
 def reuse():
     # making a completely new one each time would take ages (_registry)
@@ -53,10 +49,7 @@
 def test_other_case(reuse):
     with pytest.raises(NotImplementedError):
         reuse(2, fatal_exceptions=True)
-<<<<<<< HEAD
-=======
-
->>>>>>> ad72b6da
+
 
 def test_fail_dir(reuse):
     with pytest.raises(ImportError):
@@ -107,12 +100,7 @@
     with warnings.catch_warnings(record=True) as w:
         warnings.simplefilter("always")
         reuse("sys", fatal_exceptions=True)
-<<<<<<< HEAD
-    w_filtered = [*filter(
-        lambda i: i.category is not DeprecationWarning, w)]
-=======
     w_filtered = [*filter(lambda i: i.category is not DeprecationWarning, w)]
->>>>>>> ad72b6da
     assert len(w_filtered) == 1
     assert issubclass(w_filtered[-1].category, use.AmbiguityWarning)
     assert "local module" in str(w_filtered[-1].message)
@@ -137,25 +125,6 @@
     # auto-install requested, but no version or hash_value specified
     with pytest.raises(RuntimeWarning):
         reuse("pytest", modes=reuse.auto_install, fatal_exceptions=True)
-<<<<<<< HEAD
-  
-    # forgot hash_value
-    with pytest.raises(packaging.version.InvalidVersion):
-        reuse("pytest", modes=reuse.auto_install, version="-1", fatal_exceptions=True)
-  
-    # forgot version
-    with pytest.raises(RuntimeWarning):
-        reuse("pytest", modes=reuse.auto_install, hash_value="asdf", fatal_exceptions=True)
-    
-    # impossible version
-    with pytest.raises(AssertionError):  # version must be either str or tuple
-        reuse("pytest", modes=reuse.auto_install, version=-1, hash_value="asdf", fatal_exceptions=True)
-  
-    # non-existing package
-    with pytest.raises(ImportError):
-        reuse("4-^df", modes=reuse.auto_install, version="0.0.1", hash_value="asdf", fatal_exceptions=True)
-    
-=======
 
     # forgot hash_value
     with pytest.raises(packaging.version.InvalidVersion):
@@ -188,7 +157,6 @@
         )
 
 
->>>>>>> ad72b6da
 def test_version_warning(reuse):
     # no auto-install requested, wrong version only gives a warning
     with warnings.catch_warnings(record=True) as w:
@@ -204,9 +172,6 @@
         / f".justuse-python/packages/example_pypi_package-0.1.0-py3-none-any.whl"
     )
     file.unlink(missing_ok=True)
-<<<<<<< HEAD
-    test = reuse("example-pypi-package.examplepy", version="0.1.0", hash_value="ce89b1fe92abc55b4349bc58462ba255c42132598df6fe3a416a75b39b872a77", modes=reuse.auto_install, fatal_exceptions=True)
-=======
     test = reuse(
         "example-pypi-package.examplepy",
         version="0.1.0",
@@ -214,7 +179,6 @@
         modes=reuse.auto_install,
         fatal_exceptions=True,
     )
->>>>>>> ad72b6da
     assert str(test.Number(2)) == "2"
     file.unlink()
 
@@ -245,23 +209,13 @@
     version, hash_value = (match.group("version"), match.group("hash_value"))
     return (version, hash_value)
 
-<<<<<<< HEAD
-@pytest.mark.skipif(sys.platform.startswith("win") ,
-    reason="windows Auto-installing native modules is not supported "
-           "when python >= 3.10")
-=======
 
 @pytest.mark.skipif(
     sys.platform.startswith("win"), reason="windows Auto-installing numpy"
 )
->>>>>>> ad72b6da
 def test_autoinstall_protobuf(reuse):
     kws = {"package_name": "protobuf", "module_name": "google.protobuf"}
     ver, hash = suggested_artifact("protobuf", **kws)
-<<<<<<< HEAD
-    mod = reuse("protobuf", **kws, modes=use.auto_install, fatal_exceptions=True,
-                version=ver, hash_value=hash)
-=======
     mod = reuse(
         "protobuf",
         **kws,
@@ -270,7 +224,6 @@
         version=ver,
         hash_value=hash,
     )
->>>>>>> ad72b6da
     assert mod.__version__ == ver
 
 
@@ -279,10 +232,6 @@
 )
 def test_autoinstall_numpy_dual_version(reuse):
     ver1, hash1 = suggested_artifact("numpy", version="1.19.3")
-<<<<<<< HEAD
-    mod1 = reuse("numpy", modes=use.auto_install, fatal_exceptions=True,
-                version=ver1, hash_value=hash1)
-=======
     mod1 = reuse(
         "numpy",
         modes=use.auto_install,
@@ -290,7 +239,6 @@
         version=ver1,
         hash_value=hash1,
     )
->>>>>>> ad72b6da
     mod2 = ver2 = None
     assert mod1.__version__ == ver1
 
@@ -298,10 +246,6 @@
     for attempt in (1, 2, 3):
         log.warning("attempt %s", attempt)
         try:
-<<<<<<< HEAD
-            mod2 = reuse("numpy", modes=use.auto_install, fatal_exceptions=True,
-                        version=ver2, hash_value=hash2)
-=======
             mod2 = reuse(
                 "numpy",
                 modes=use.auto_install,
@@ -309,7 +253,6 @@
                 version=ver2,
                 hash_value=hash2,
             )
->>>>>>> ad72b6da
             break
         except (AttributeError, KeyError):
             log.warning("attempt %s: set _reload_guard", attempt)
@@ -329,10 +272,6 @@
 )
 def test_autoinstall_numpy(reuse):
     ver, hash = suggested_artifact("numpy", version="1.19.3")
-<<<<<<< HEAD
-    mod = reuse("numpy", modes=use.auto_install, fatal_exceptions=True,
-                version=ver, hash_value=hash)
-=======
     mod = reuse(
         "numpy",
         modes=use.auto_install,
@@ -340,7 +279,6 @@
         version=ver,
         hash_value=hash,
     )
->>>>>>> ad72b6da
     assert mod.__version__ == ver
 
 
@@ -375,9 +313,6 @@
         / f"{package_name.replace('-','_')}-0.1.0-py3-none-any.whl"
     )
     file.unlink(missing_ok=True)
-<<<<<<< HEAD
-    mod = reuse(name, version=vers, hash_value=hash_value, modes=reuse.auto_install, fatal_exceptions=True)
-=======
     mod = reuse(
         name,
         version=vers,
@@ -385,7 +320,6 @@
         modes=reuse.auto_install,
         fatal_exceptions=True,
     )
->>>>>>> ad72b6da
     assert mod
     with open(Path.home() / ".justuse-python" / "registry.json", "rb") as jsonfile:
         _extracted_from_test_registry_13(jsonfile, package_name, vers, file)
@@ -537,13 +471,9 @@
     version = reuse.Version(__import__("mmh3").__version__)
     with warnings.catch_warnings(record=True) as w:
         warnings.simplefilter("always")
-<<<<<<< HEAD
-        mod = reuse("mmh3", version=version, modes=reuse.fatal_exceptions, fatal_exceptions=True)
-=======
         mod = reuse(
             "mmh3", version=version, modes=reuse.fatal_exceptions, fatal_exceptions=True
         )
->>>>>>> ad72b6da
         assert not w
         assert reuse.Version(mod.__version__) == version
 
