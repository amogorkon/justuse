--- conflicted
+++ resolved
@@ -10,12 +10,7 @@
 
 import pytest
 import requests
-<<<<<<< HEAD
 from setuptools import _find_all_simple
-from yarl import URL
-=======
-	
->>>>>>> e332f625
 
 from .unit_test import log, reuse
 
