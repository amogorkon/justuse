"""
Just use() python code from anywhere - a functional import alternative with advanced features.

Goals/Features:
- inline version checks, user notification on potential version conflicts (DONE)
- securely load standalone-modules from online sources (DONE)
- safely hot auto-reloading of local modules on file changes (DONE)
- pass module-level globals into the importing context (DONE)
- return optional fallback-default object/module if import failed (DONE)
- aspect-oriented decorators for everything callable on import (DONE)
- securely auto-install packages (preliminary DONE, still some kinks with C-extensions)
- support P2P package distribution (TODO)
- unwrap aspect-decorators on demand (TODO)
- easy introspection via internal dependency graph (TODO)
- relative imports on online-sources via URL-aliases (TODO)
- module-level variable placeholders/guards aka "module-properties" (TODO)
- load packages faster while using less memory than classical pip/import - ideal for embedded systems with limited resources (TODO)

Non-Goal:
Completely replace the import statement.

Notes:
pathlib.Path and yarl.URL can both be accessed as aliases via use.Path and use.URL
inspect.isfunction, .ismethod and .isclass also can be accessed via their aliases use.isfunction, use.ismethod and use.isclass

Examples:
>>> import use

# equivalent to `import numpy as np` with explicit version check
>>> np = use("numpy", version="1.1.1")
>>> np.version == "1.1.1"
True

# equivalent to `from pprint import pprint; pprint(dictionary)` but without assigning
# pprint to a global variable, thus no namespace pollution
>>> use("pprint").pprint([1,2,3])
[1,2,3]
# equivalent to sys.path manipulation, then `import tools` with a reload(tools) every second
>>> tools = use(use.Path("/media/sf_Dropbox/code/tools.py"), reloading=True)

# it is possible to import standalone modules from online sources
# with immediate sha1-hash-verificiation before execution of the code like
>>> utils = use(use.URL("https://raw.githubusercontent.com/PIA-Group/BioSPPy/7696d682dc3aafc898cd9161f946ea87db4fed7f/biosppy/utils.py"),
                    hashes="95f98f25ef8cfa0102642ea5babbe6dde3e3a19d411db9164af53a9b4cdcccd8")

# to auto-install a certain version (within a virtual env and pip in secure hash-check mode) of a package you can do
>>> np = use("numpy", version="1.1.1", modes=use.auto_install, hash_value=["9879de676"])

:author: Anselm Kiefner (amogorkon)
:author: David Reilly
:license: MIT
"""

# Structure of this module:
# 1) imports
# 2) setup of config, logging
# 3) global functions
# 4) ProxyModule and Use
# 5) initialization

# Read in this order:
# 1) initialization (instance of Use() is set as module on import)
# 2) use() dispatches to one of three __call__ methods, depending on first argument
# 3) from there, various global functions are called
# 4) a ProxyModule is always returned, wrapping the module that was imported


from __future__ import annotations

import ast
import asyncio
import atexit
import codecs
import hashlib
import importlib.util
import inspect
import linecache
import os
import re
import signal
import sqlite3
import sys
import tempfile
import threading
import time
import traceback
import zipfile
from collections import namedtuple
from enum import Enum
from functools import lru_cache as cache
from functools import partial, singledispatch, update_wrapper
from importlib import metadata
from importlib.machinery import SourceFileLoader
from inspect import getsource, isclass, stack
from itertools import chain, takewhile
from logging import DEBUG, INFO, NOTSET, WARN, StreamHandler, getLogger, root
from operator import itemgetter
from pathlib import Path
from pkgutil import zipimporter
from pprint import pformat
from subprocess import check_output, run, PIPE
from textwrap import dedent
from types import ModuleType
from typing import Any, Callable, Dict, FrozenSet, List, Optional, Tuple, Union
from warnings import warn

import packaging
import requests
import toml
from furl import furl as URL
from packaging import tags
from packaging.specifiers import Specifier, SpecifierSet
from packaging.version import Version as PkgVersion

# injected via initial_globals for testing, you can safely ignore this
test_config: str = locals().get("test_config", {})
test_version: str = locals().get("test_version", None)
__version__ = test_version or "0.4.2"

_reloaders: Dict["ProxyModule", Any] = {}  # ProxyModule:Reloader
_aspects = {}
_using = {}

ModInUse = namedtuple("ModInUse", "name mod path spec frame")

# sometimes all you need is a sledge hammer..
def signal_handler(sig, frame) -> None:
    for reloader in _reloaders.values():
        reloader.stop()
    sig, frame
    sys.exit(0)


signal.signal(signal.SIGINT, signal_handler)


# Well, apparently they refuse to make Version iterable, so we'll have to do it ourselves.
# # This is necessary to compare sys.version_info with Version and make some tests more elegant, amongst other things.
class Version(PkgVersion):
    def __init__(self, versionstr=None, *, major=0, minor=0, patch=0):
        if not (versionstr or major or minor or patch):
            raise ValueError(
                "Version must be initialized with either a string or major, minor and patch"
            )
        if major or minor or patch:
            # string as only argument, no way to construct a Version otherwise - WTF
            return super().__init__(".".join((str(major), str(minor), str(patch))))
        return super().__init__(versionstr)

    def __iter__(self):
        yield from self.release


class VerHash(namedtuple("VerHash", ["version", "hash"])):
    @staticmethod
    def empty():
        return VerHash("", "")

    def __bool__(self):
        return bool(self.version and self.hash)

    def __eq__(self, other):
        if other is None or not hasattr(other, "__len__") or len(other) != len(self):
            return False
        return (
            Version(str(self.version)) == Version(str([*other][0]))
            and self.hash == [*other][1]
        )

    def __ne__(self, other):
        return not self.__eq__(other)


class PlatformTag(namedtuple("PlatformTag", ["platform"])):
    def __str__(self):
        return self.platform

    def __repr__(self):
        return self.platform


# singledispatch for methods
def methdispatch(func) -> Callable:
    dispatcher = singledispatch(func)

    def wrapper(*args, **kw):
        return dispatcher.dispatch(args[1].__class__)(*args, **kw)

    wrapper.register = dispatcher.register
    update_wrapper(wrapper, func)
    return wrapper


# Really looking forward to actual builtin sentinel values..
mode = Enum("Mode", "fastfail")

# defaults
config = {"version_warning": True, "debugging": False, "use_db": False}

# initialize logging
root.addHandler(StreamHandler(sys.stderr))
root.setLevel(NOTSET)
if "DEBUG" in os.environ or "pytest" in getattr(
    sys.modules.get("__init__", ""), "__file__", ""
):
    root.setLevel(DEBUG)
    test_config["debugging"] = True
else:
    root.setLevel(INFO)

# TODO: log to file
log = getLogger(__name__)


class Hash(Enum):
    sha256 = hashlib.sha256


class VersionWarning(Warning):
    pass


class NotReloadableWarning(Warning):
    pass


class NoValidationWarning(Warning):
    pass


class AmbiguityWarning(Warning):
    pass


class UnexpectedHash(ImportError):
    pass


class AutoInstallationError(ImportError):
    pass


# This is a collection of the messages directed to the user.
# How it works is quite magical - the lambdas prevent the f-strings from being prematuraly evaluated, and are only evaluated once returned.
# Fun fact: f-strings are firmly rooted in the AST.
class Message(Enum):
    not_reloadable = (
        lambda name: f"Beware {name} also contains non-function objects, it may not be safe to reload!"
    )
    couldnt_connect_to_db = (
        lambda e: f"Could not connect to the registry database, please make sure it is accessible. ({e})"
    )
    version_warning = (
        lambda max_version: f"""Justuse is version {Version(__version__)}, but there is a newer version {max_version} available on PyPI.
To find out more about the changes check out https://github.com/amogorkon/justuse/wiki/What's-new
Please consider upgrading via 'python -m pip install -U justuse'"""
    )
    cant_use = (
        lambda thing: f"Only pathlib.Path, yarl.URL and str are valid sources of things to import, but got {type(thing)}."
    )
    web_error = (
        lambda url, response: f"Could not load {url} from the interwebs, got a {response.status_code} error."
    )
    no_validation = (
        lambda url, hash_algo, this_hash: f"""Attempting to import from the interwebs with no validation whatsoever!
To safely reproduce: use(use.URL('{url}'), hash_algo=use.{hash_algo}, hash_value='{this_hash}')"""
    )
    aspectize_builtins_warning = (
        lambda: "Applying aspects to builtins may lead to unexpected behaviour, but there you go.."
    )
    version_warning = (
        lambda name, target_version, this_version: f"{name} expected to be version {target_version}, but got {this_version} instead"
    )
    ambiguous_name_warning = (
        lambda name: f"Attempting to load the package '{name}', if you rather want to use the local module: use(use.Path('{name}.py'))"
    )
    no_version_provided = (
        lambda: "No version was provided, even though auto_install was specified! Trying to load classically installed package instead."
    )
    classically_imported = (
        lambda name, this_version: f'Classically imported \'{name}\'. To pin this version: use("{name}", version="{this_version}")'
    )
    pebkac_missing_hash = (
        lambda package_name, version, hashes: f"""Failed to auto-install '{package_name}' because hash_value is missing. This may work:
use("{package_name}", version="{version}", hashes={hashes!r}, modes=use.auto_install)"""
    )
    pebkac_unsupported = (
        lambda package_name: f"We could not find any version or release for {package_name} that could satisfy our requirements!"
    )
    pip_json_mess = (
        lambda package_name, target_version: f"Tried to auto-install {package_name} {target_version} but failed because there was a problem with the JSON from PyPI."
    )
    no_version_or_hash_provided = (
        lambda name, package_name, version, hashes: f"""Please specify version and hash for auto-installation of '{package_name}'.
To get some valuable insight on the health of this package, please check out https://snyk.io/advisor/python/{package_name}
If you want to auto-install the latest version: use("{name}", version="{version}", hashes={hashes!r}, modes=use.auto_install)
"""
    )


# Since we have quite a bit of functional code that black would turn into a sort of arrow antipattern with lots of ((())),
# we use @pipes to basically enable polish notation which allows us to avoid most parentheses.
# source >> func(args) is equivalent to func(source, args) and
# source << func(args) is equivalent to func(args, source), which can be chained arbitrarily.
# Rules:
# 1) apply pipes only to 3 or more nested function calls
# 2) no pipes on single lines, since mixing << and >> is just confusing (also, having pipes on different lines has other benefits beside better readability)
# 3) don't mix pipes with regular parenthesized function calls, that's just confusing
# See https://github.com/robinhilliard/pipes/blob/master/pipeop/__init__.py for details and credit.
class _PipeTransformer(ast.NodeTransformer):
    def visit_BinOp(self, node):
        if not isinstance(node.op, (ast.LShift, ast.RShift)):
            return node
        if not isinstance(node.right, ast.Call):
            return self.visit(
                ast.Call(
                    func=node.right,
                    args=[node.left],
                    keywords=[],
                    starargs=None,
                    kwargs=None,
                    lineno=node.right.lineno,
                    col_offset=node.right.col_offset,
                )
            )
        node.right.args.insert(
            0 if isinstance(node.op, ast.RShift) else len(node.right.args), node.left
        )
        return self.visit(node.right)


def pipes(func_or_class):
    if isclass(func_or_class):
        decorator_frame = stack()[1]
        ctx = decorator_frame[0].f_locals
        first_line_number = decorator_frame[2]
    else:
        ctx = func_or_class.__globals__
        first_line_number = func_or_class.__code__.co_firstlineno
    source = getsource(func_or_class)
    tree = ast.parse(dedent(source))
    ast.increment_lineno(tree, first_line_number - 1)
    source_indent = sum(1 for _ in takewhile(str.isspace, source)) + 1

    for node in ast.walk(tree):
        if hasattr(node, "col_offset"):
            node.col_offset += source_indent
    tree.body[0].decorator_list = [
        d
        for d in tree.body[0].decorator_list
        if isinstance(d, ast.Call)
        and d.func.id != "pipes"
        or isinstance(d, ast.Name)
        and d.id != "pipes"
    ]

    tree = _PipeTransformer().visit(tree)
    code = compile(
        tree, filename=(ctx["__file__"] if "__file__" in ctx else "repl"), mode="exec"
    )
    exec(code, ctx)
    return ctx[tree.body[0].name]


@cache
def get_supported() -> FrozenSet[PlatformTag]:
    """
    Results of this function are cached. They are expensive to
    compute, thanks to some heavyweight usual players
    (*ahem* pip, pkg_resources, packaging.tags *cough*)
    whose modules are notoriously resource-hungry.

    Returns a set containing all platform _platform_tags
    supported on the current system.
    """
    items: List[PlatformTag] = []
    from pip._internal.utils import compatibility_tags  # type: ignore

    for tag in compatibility_tags.get_supported():
        items.append(PlatformTag(platform=tag.platform))
    for tag in packaging.tags._platform_tags():
        items.append(PlatformTag(platform=str(tag)))

    tags = frozenset(items + ["any"])
    log.error(str(tags))
    return tags



def archive_meta(artifact_path):
    with zipfile.ZipFile(artifact_path) as archive:
        names = [*sorted(
          map(
              zipfile.ZipInfo.filename.__get__,
              archive.filelist
          )
        )]
        names = [n for n in names if not n.endswith("pyi")]
        meta = dict(map(lambda n: 
            (
                Path(n).stem,
                (
                    m:=archive.open(n),
                    str(m.read(), "UTF-8").splitlines(),
                    m.close()
                )[1]
           ),
           (
               n for n in names
               if re.search(
                   "(dist-info|-INFO|\\.txt$|(^|/)[A-Z0-9_-]+)$", n
               )
           )
        ))
        name = next(
            l.partition(": ")[-1] for l in meta[
                "METADATA" if "METADATA" in meta else "PKG-INFO"
            ]
            if l.startswith("Name: ")
        )
        md_lines = next(
            i for i in meta.values() if "Metadata-Version" in str(i)
        )
        info = {
            p[0].lower().replace("-", "_"): p[2]
            for p in (l.partition(": ") for l in md_lines)
        }
        meta.update(info)
        meta["names"] = names
        if "top_level" not in meta:
            relpath = sorted(
                [
                    *(
                        n
                        for n in names
                        if re.search('[^/]+([.][^/]+|[-][^/]+)$', n)
                    )
                ],
                key=lambda n: ("__init__.py" not in n, len(n)),
            )[0]

            rel2 = relpath.replace("-", "!").split("!")[0]
            rel3 = Path(rel2)
            rel4 = rel3.parts
            if rel3.stem == "__init__":
                import_name = rel4[0:-1]
            else:
                import_name = rel4[0:-1] + [rel3.stem]
            meta["top_level"] = [import_name]
            meta["import_name"] = import_name
        else:
            top_level, name, version = (
              meta["top_level"][0],
              meta["name"],
              meta["version"]
            )
            import_name = (
                (name,) if (top_level == name) else (top_level,name)
            )
            meta["import_name"] = import_name
            relpath = sorted(
                [
                    *(
                        n
                        for n in names
                        if re.search('[^/]+([.][^/]+|[-][^/]+)$', n)
                    )
                ],
                key=lambda n: (
                    not n.startswith(import_name),
                    not n.endswith("__init__.py"),
                    len(n),
                ),
            )[0]

        meta["import_relpath"] = relpath
        return meta



def _clean_sys_modules(package_name) -> None:
    del_mods = dict(
        [
            (k, v.__spec__.loader)
            for k, v in sys.modules.items()
            if getattr(v, "__spec__", None)
            and isinstance(v.__spec__.loader, SourceFileLoader)
            and (k.startswith(f"{package_name}.") or k == package_name)
        ]
    )
    for k in del_mods:
        del sys.modules[k]


def _venv_root(package_name, version) -> Path:
    venv_root = Path.home() / ".justuse-python" / "venv" / package_name / (version or "0.0.0")
    if not venv_root.exists():
        venv_root.mkdir(parents=True)
    return venv_root


def _venv_is_win() -> bool:
    return sys.platform.lower().startswith("win")


def _venv_unix_path() -> Path:
    ver = ".".join(map(str, sys.version_info[0:2]))
    return Path("lib") / f"python{ver}" / "site-packages"


def _venv_windows_path() -> Path:
    return Path("Lib") / "site-packages"


def _no_pebkac(name, package_name, target_version, hash_algo, hashes) -> bool:
    if target_version and not hashes:  # let's try to be helpful
        data = _get_filtered_data(_get_package_data(package_name))
        version = target_version
        entry = data["releases"][str(target_version)][-1]
        that_hash = entry["digests"][hash_algo.name]
        hit = (version, that_hash)
        log.info(f"{hit=} from Use._find_matching_artifact")
        if that_hash:
            if that_hash is not None:
                hashes.add(that_hash)
            raise RuntimeWarning(Message.pebkac_missing_hash(package_name, version, hashes))
        raise RuntimeWarning(
            f"Failed to find any distribution for {package_name} with version {version} that can be run this platform!"
        )
    elif not target_version and hashes:
        raise RuntimeWarning(
            f"Failed to auto-install '{package_name}' because no version was specified."
        )
    elif not target_version:
        # let's try to make an educated guess and give a useful suggestion
        data = _get_filtered_data(_get_package_data(package_name))
        for ver, infos in reversed(data["releases"].items()):
            entry = infos[-1]
            if not hashes or entry["digests"][hash_algo.name] in hashes:

                hash_value = entry["digests"][hash_algo.name]
                version = ver
                hit = (version, hash_value)

        if not hash_value:
            raise RuntimeWarning(Message.pebkac_unsupported(package_name))

        if not target_version:
            hashes.add(hash_value)
            raise RuntimeWarning(
                Message.no_version_or_hash_provided(name, package_name, version, hashes)
            )
    return True


def _update_hashes(
<<<<<<< HEAD
    package_name,
    target_version,
    version,
    default,
    hash_algo,
    hashes,
    all_that_hash,
    home,
=======
    name, package_name, target_version, version, default, hash_algo, hashes, all_hashes, home
>>>>>>> 213ac064
) -> None:
    found = None
    try:
        data = _get_filtered_data(_get_package_data(package_name))
        infos = data["releases"][str(target_version)]
        for entry in infos:
            url = URL(entry["url"])
            path = home / "packages" / Path(url.asdict()["path"]["segments"][-1]).name
            log.error("url = %s", url)
            entry["version"] = str(target_version)
            log.debug(f"looking at {entry=}")
            assert isinstance(all_hashes, set)
            all_hashes.add(that_hash := entry["digests"].get(hash_algo.name))
            if hashes.intersection(all_hashes):

                found = (entry, that_hash)
                hit = VerHash(version, that_hash)
                log.info(f"Matches user hash: {entry=} {hit=}")
                break
        if found is None:
            return _fail_or_default(
                default,
                AutoInstallationError,
<<<<<<< HEAD
                f"Tried to auto-install ({package_name=!r}) with {target_version=!r} but failed because none of the available hashes ({all_that_hash=!r}) match the expected hash ({hashes=!r}).",
=======
                f"Tried to auto-install {name!r} ({package_name=!r}) with {target_version=!r} but failed because none of the available hashes ({all_hashes=!r}) match the expected hash ({hashes=!r}).",
>>>>>>> 213ac064
            )
        entry, that_hash = found
        if that_hash is not None:
            assert isinstance(hashes, set)
            hashes.add(that_hash)
    except KeyError as be:  # json issuesa
        msg = f"request to https://pypi.org/pypi/{package_name}/{target_version}/json lead to an error: {be}"
        raise RuntimeError(msg) from be
    exc = None
    if exc:
        return _fail_or_default(
            default,
            AutoInstallationError,
            Message.pip_json_mess(package_name, target_version),
        )


def isfunction(x: Any) -> bool:
     return inspect.isfunction(x)
def ismethod(x: Any) -> bool:
     return inspect.isfunction(x)
def ismethod(x: Any) -> bool:
     return inspect.isfunction(x)
 # decorators for callable classes require a completely different approach i'm afraid.. removing the check should discourage users from trying
 # def isclass(x):
 #     return inspect.isclass(x) and hasattr(x, "__call__")
def _parse_filename(filename) -> dict:
     """Match the filename and return a dict of parts.
     >>> parse_filename("numpy-1.19.5-cp36-cp36m-macosx_10_9_x86_64.whl")
     {'distribution': 'numpy', 'version': '1.19.5', 'build_tag', 'python_tag': 'cp36', 'abi_tag': 'cp36m', 'platform_tag': 'macosx_10_9_x86_64', 'ext': 'whl'}
     """
     # Filename as API, seriously WTF...
     assert isinstance(filename, str)
     match = re.match(
         "(?P<distribution>.*)-"
         "(?P<version>.*)"
         "(?:-(?P<build_tag>.*))?-"
         "(?P<python_tag>.*)-"
         "(?P<abi_tag>.*)-"
         "(?P<platform_tag>.*)\\."
         "(?P<ext>whl|zip|egg|tar|tar\\.gz)",
         filename,
     )
     return match.groupdict() if match else {}



def _load_venv_mod(name_prefix, name, version=None, artifact_path=None, url=None, out_info=None) -> ModuleType:
    venv_root = _venv_root(name_prefix or name, version or "0.0.0")
    venv_bin = venv_root / "bin"
    python_exe = Path(sys.executable).name
    current_path = os.environ.get("PATH")
    venv_path_var = f"{venv_bin}{os.path.pathsep}{current_path}"
    if not venv_bin.exists():
        output = run(
            [python_exe, "-m", "venv", venv_root],
            encoding="UTF-8",
            stdout=PIPE,
            stderr=PIPE,
            shell=False,
        )
        output.check_returncode()

    install_item = name_prefix or name
    package_name = name_prefix or name
    if name and ("/" in name or "\x5C" in name):
        artifact_path = name
        package_name = (Path(name).name.split("-")[0]
            .replace("_", "-"))

    if artifact_path and artifact_path.exists():
        install_item = str(artifact_path.absolute())
        package_name = (Path(str(artifact_path)).stem.split("-")[0]
                .replace("_", "-"))
    else:
        install_item = install_item or package_name or name
        if version:
            install_item += f"=={version}"


    if isinstance(url, str):
        url = URL(url)
    filename = artifact_path.name if artifact_path else None
    if url:
        filename = url.asdict()["path"]["segments"][-1]
    if filename and not artifact_path:
        artifact_path = sys.modules["use"].home / "packages" / filename
    if artifact_path and url and not artifact_path.exists():
        with open(artifact_path,"wb") as f:
            f.write(requests.get(str(url)).content)
            f.flush()
        install_iten = str(artifact_path)

    if artifact_path and artifact_path.exists() and not url:
        url = URL(f"file:/{artifact_path.absolute()}")

    log.info("Installing %s using pip", install_item)

    for p in venv_root.rglob("**/bin/python"):
        venv_bin = Path(p).parent
        python_exe = p.name
    for p in venv_root.rglob("**/python.exe"):
        venv_bin = Path(p).parent
        python_exe = p.name

    pip_args = (
        str(venv_bin / python_exe),
        "-m",
        "pip",
        "--no-python-version-warning",
        "--disable-pip-version-check",
        "--no-color",
        "install",
        "--progress-bar",
        "ascii",
        "--pre",
        "--ignore-requires-python",
        "--prefer-binary",
        "--force-reinstall",
        # "--no-cache", "--no-cache-dir",
        "-v", "-v", "-v",
        "--exists-action",
        "b",
        "--only-binary", ":all:",
        "--no-build-isolation",
        # "--no-use-pep517",
        "--no-compile",
        "--no-warn-script-location",
        "--no-warn-conflicts",
        install_item
    )
    if _venv_is_win():
        output = run(
            ["cmd.exe", "/C", "set", f"PATH={venv_path_var}", "&", *pip_args],
            encoding="UTF-8",
            stdout=PIPE,
            stderr=PIPE,
            shell=False,
        )
    else:
        output = run(
            ["env", f"PATH={venv_path_var}", *pip_args],
            encoding="UTF-8",
            stdout=PIPE,
            stderr=PIPE,
            shell=False,
        )
    output.check_returncode()
    match = re.compile(
        'Added (?P<package_name>[^= ]+)(?:==(?P<version>[^ ]+)|) from (?P<url>[^# ,\n]+(?:/(?P<filename>[^#, \n/]+)))(?:#(\\S*)|)(?=\\s)',
        re.DOTALL,
    ).search(str(output.stdout) + "\n\n" + str(output.stderr))

    assert match or artifact_path.exists()

    info = match.groupdict() if match else {}
    filename = filename or info["filename"] or Path(artifact_path).name
    if info:
        url = url or URL(info["url"])
        filename = filename or info["filename"]
        package_name = package_name or info["package_name"]
        version = info["version"] or version
        if out_info:
            out_info.update(info)


    if filename and not artifact_path:
            artifact_path = sys.modules["use"].home / "packages" / filename
    if not artifact_path.exists():
        artifact_path.write_bytes(requests.get(url).content)
        assert artifact_path.exists()

    orig_cwd = Path.cwd()
    meta = archive_meta(artifact_path)
    meta.update(info)

    relp = meta["import_relpath"]
    module_path = [*venv_root.rglob(f"**/{relp}")][0]
    name_segments = (
       ".".join(relp.split(".")[0:-1]).split("-")[0].replace("/",".")
    )
    name_prefix, _, name = name_segments.rpartition(".")

    installation_path = module_path
    for _ in range(len(name_segments.split("."))):
        installation_path = installation_path.parent
    try:
        log.error("installation_path = %s", installation_path)
        os.chdir(str(installation_path))
        with open(module_path, "rb") as f:
            if out_info is not None: out_info.update({
                "artifact_path": artifact_path,
                "installation_path": installation_path,
                "module_path": module_path,
                "package": package_name,
                "package_name": package_name,
                "name_prefix": name_prefix,
                "name": name,
                "url": url,
                "version": version,
                "info": info,
                **meta
            })
            return _load_venv_entry(
                package_name=name_prefix,
                name=name,
                module_path=module_path
            )
    finally:
        os.chdir(orig_cwd)




def _load_venv_entry(package_name, name, module_path) -> ModuleType:
    mod = None
    try:
        _clean_sys_modules(name)
        _clean_sys_modules(package_name)
        log.info(
            "load_venv_entry package_name=%s name=%s module_path=%s",
            package_name, name, module_path,
        )
        with open(module_path, "rb") as code_file:
            return (mod := _build_mod(
                name=name,
                code=code_file.read(),
                module_path=Path(module_path),
                initial_globals={},
                aspectize={},
                package_name=package_name,
            ))
    finally:
        log.info("load_venv_entry returning mod=%s", mod)
        _clean_sys_modules(name)
        _clean_sys_modules(package_name)


@cache
def _get_package_data(package_name) -> Dict[str, str]:
    response = requests.get(f"https://pypi.org/pypi/{package_name}/json")
    if response.status_code == 404:
        raise ImportError(
            "Package {package_name!r} is not available on pypi; are you sure it exists?"
        )
    elif response.status_code != 200:
        raise RuntimeWarning(
            f"Something bad happened while contacting PyPI for info on {package_name} ( {response.status_code} ), which we tried to look up because a matching hashes for the auto-installation was missing."
        )
    data: dict = response.json()
    for v, infos in data["releases"].items():
        for info in infos:
            info["version"] = v
            info.update(_parse_filename(info["filename"]))
    return data


def _get_filtered_data(data) -> Dict[str, str]:
    filtered = {"urls": [], "releases": {}}
    for ver, infos in data["releases"].items():
        filtered["releases"][ver] = []
        for info in infos:
            info["version"] = ver
            if not _is_compatible(info, hash_algo=Hash.sha256.name, include_sdist=False):
                continue
            filtered["urls"].append(info)
            filtered["releases"][ver].append(info)
    for ver in data["releases"].keys():
        if not filtered["releases"][ver]:
            del filtered["releases"][ver]
    return filtered


def _is_version_satisfied(info, sys_version) -> bool:
    """
    SpecifierSet("") matches anything, no need to artificially lock down versions at this point

    @see https://warehouse.readthedocs.io/api-reference/json.html
    @see https://packaging.pypa.io/en/latest/specifiers.html
    """
    specifier = info.get("requires_python", "")
    # f.. you PyPI
    return sys_version in SpecifierSet(specifier or "")


def _is_platform_compatible(
    info,
    platform_tags,
    include_sdist=False,
) -> bool:
    assert isinstance(info, dict)
    assert isinstance(platform_tags, frozenset)
    if "platform_tag" not in info:
        info.update(_parse_filename(info["filename"]))
    our_python_tag = tags.interpreter_name() + tags.interpreter_version()
    python_tag = info.get("python_tag", "")
    if python_tag == "py3":
        python_tag = our_python_tag
    platform_tag = info.get("platform_tag", "")
    platform_srs = {*map(str, platform_tags)}
    is_sdist = (
        info["packagetype"] == "sdist"
        or info["python_version"] == "source"
        or info.get("abi_tag", "") == "none"
    )
    reject = "py2" in info["filename"] or ".tar" in info["filename"]
    if not platform_tag:
        platform_tag = "any"
    if not python_tag:
        python_tag = "cp" + info["python_version"].replace(".", "")
    for one_platform_tag in platform_tag.split("."):
        matches_platform = one_platform_tag in platform_srs
        matches_python = our_python_tag == python_tag
        if "VERBOSE" in os.environ:
            log.debug(
                f"({matches_platform=} from {one_platform_tag=} and {matches_python=} from {python_tag=}) or ({include_sdist=} and {is_sdist=}) and not {reject=}: {info['filename']}"
            )
        if (
            (matches_platform and matches_python)
            or (include_sdist and is_sdist)
            and not reject
        ):
            return True
    return False


def _is_compatible(
    info,
    hash_algo=Hash.sha256.name,
    sys_version=None,
    platform_tags=frozenset(),
    include_sdist=False,
) -> bool:
    """Return true if the artifact described by 'info'
    is compatible with the current or specified system."""
    assert isinstance(info, dict)
    if not sys_version:
        sys_version = Version(".".join(map(str, sys.version_info[0:3])))
    if not platform_tags:
        platform_tags = get_supported()
    if "platform_tag" not in info:
        info.update(_parse_filename(info["filename"]))
    assert isinstance(sys_version, Version)
    return (
        _is_version_satisfied(info, sys_version)
        and _is_platform_compatible(info, platform_tags, include_sdist)
        and not info["yanked"]
        and not info["filename"].endswith(".tar")
        and not info["filename"].endswith(".tar.gz")
    )


def dict_factory(cursor, row) -> Dict[str, Any]:
    return {col[0]: row[idx] for idx, col in enumerate(cursor.description)}


def _apply_aspect(
    thing,
    check,
    pattern,
    decorator: Callable[[Callable[..., Any]], Any],
    aspectize_dunders=False,
) -> Any:
    """Apply the aspect as a side-effect, no copy is created."""
    for name, obj in thing.__dict__.items():
        if not aspectize_dunders and name.startswith("__") and name.endswith("__"):
            continue
        if check(obj) and re.match(pattern, name):
            log.debug(f"Applying aspect to {thing}.{name}")
            thing.__dict__[name] = decorator(obj)
    return thing


def _get_version(name=None, package_name=None, /, mod=None) -> Optional[Version]:
    assert name is None or isinstance(name, str)
    version: Optional[Union[Callable[...], Version] | Version | str] = None
    for lookup_name in (name, package_name):
        if not lookup_name:
            continue
        try:
            if lookup_name is not None:
                meta = metadata.distribution(lookup_name)
                return Version(meta.version)
        except metadata.PackageNotFoundError:
            continue
    if not mod:
        return None
    version = getattr(mod, "__version__", version)
    if isinstance(version, str):
        return Version(version)
    version = getattr(mod, "version", version)
    if callable(version):
        version = version.__call__()
    if isinstance(version, str):
        return Version(version)
    return version


def _build_mod(
    *,
    name,
    code,
    initial_globals: Optional[Dict[str, Any]],
    module_path,
    aspectize,
    aspectize_dunders=False,
    default=mode.fastfail,
    package_name=None,
) -> ModuleType:
    name_qual = (
            package_name + "." + name 
            if (package_name and name and package_name != name)
            else name
    ).replace(".__init__", "")
    from pathlib import Path
    module_path = Path("%s" % module_path) if not isinstance(module_path,Path) else module_path
    
    if "__init__" in module_path.stem:
        mod = ModuleType(name_qual + ".__init__")
    else:
        mod = ModuleType(name_qual)
    
    mod.__dict__.update(initial_globals or {})
    mod.__file__ = str(module_path)
    mod.__package__ = package_name
    mod.__name__ = name
    
    code_text = codecs.decode(code)
    # module file "<", ">" chars are specially handled by inspect
    if not sys.platform.startswith("win"):
        getattr(linecache, "cache")[f"<{name}>"] = (
            len(code),  # size of source code
            None,  # last modified time; None means there is no physical file
            [
                *map(  # a list of lines, including trailing newline on each
                    lambda ln: ln + "\x0a", code_text.splitlines()
                )
            ],
            mod.__file__,  # file name, e.g. "<mymodule>" or the actual path to the file
        )
    # not catching this causes the most irritating bugs ever!
    try:
        exec(compile(code, f"<{name}>", "exec"), vars(mod))
    except:
        try:
            exec(compile(code, module_path, "exec"), vars(mod))
        except:  # reraise anything without handling - clean and simple.
            raise
    for (check, pattern), decorator in aspectize.items():
        _apply_aspect(mod, check, pattern, decorator, aspectize_dunders=aspectize_dunders)
    return mod


def _ensure_proxy(mod) -> ProxyModule:
    if mod.__class__ is not ModuleType:
        return mod
    return ProxyModule(mod)


def _fail_or_default(default, exception, msg):
    if default is not mode.fastfail:
        return default  # TODO: write test for default
    else:
        raise exception(msg)


class ProxyModule(ModuleType):
    def __init__(self, mod):
        self.__implementation = mod
        self.__condition = threading.RLock()

    def __getattribute__(self, name):
        if name in (
            "_ProxyModule__implementation",
            "_ProxyModule__condition",
            "",
            "__class__",
            "__metaclass__",
            "__instancecheck__",
        ):
            return object.__getattribute__(self, name)
        with self.__condition:
            return getattr(self.__implementation, name)

    def __setattr__(self, name, value):
        if name in (
            "_ProxyModule__implementation",
            "_ProxyModule__condition",
        ):
            object.__setattr__(self, name, value)
            return
        with self.__condition:
            setattr(self.__implementation, name, value)


class ModuleReloader:
    def __init__(self, *, proxy, name, path, initial_globals, aspectize):
        self.proxy = proxy
        self.name = name
        self.path = path
        self.initial_globals = initial_globals
        self.aspectize = aspectize
        self._condition = threading.RLock()
        self._stopped = True
        self._thread = None

    def start_async(self):
        loop = asyncio.get_running_loop()
        loop.create_task(self.run_async())

    def start_threaded(self):
        assert not (
            self._thread is not None and not self._thread.is_alive()
        ), "Can't start another reloader thread while one is already running."
        self._stopped = False
        atexit.register(self.stop)
        self._thread = threading.Thread(
            target=self.run_threaded, name=f"reloader__{self.name}"
        )
        self._thread.start()

    async def run_async(self):
        last_filehash = None
        while not self._stopped:
            with open(self.path, "rb") as file:
                code = file.read()
            current_filehash = hashlib.blake2b(code).hexdigest()
            if current_filehash != last_filehash:
                try:
                    mod = _build_mod(
                        name=self.name,
                        code=code,
                        initial_globals=self.initial_globals,
                        module_path=self.path.resolve(),
                        aspectize=self.aspectize,
                    )
                    self.proxy.__implementation = mod
                except:
                    print(traceback.format_exc())
            last_filehash = current_filehash
            await asyncio.sleep(1)

    def run_threaded(self):
        last_filehash = None
        while not self._stopped:
            with self._condition:
                with open(self.path, "rb") as file:
                    code = file.read()
                current_filehash = hashlib.blake2b(code).hexdigest()
                if current_filehash != last_filehash:
                    try:
                        mod = _build_mod(
                            name=self.name,
                            code=code,
                            initial_globals=self.initial_globals,
                            module_path=self.path,
                            aspectize=self.aspectize,
                        )
                        self.proxy._ProxyModule__implementation = mod
                    except:
                        print(traceback.format_exc())
                last_filehash = current_filehash
            time.sleep(1)

    def stop(self):
        self._stopped = True

    def __del__(self):
        self.stop()
        atexit.unregister(self.stop)


class Use(ModuleType):
    # MODES to reduce signature complexity
    # enum.Flag wasn't viable, but this alternative is actually pretty cool
    auto_install = 2 ** 0
    fatal_exceptions = 2 ** 1
    reloading = 2 ** 2
    aspectize_dunders = 2 ** 3

    def __init__(self):
        # TODO for some reason removing self._using isn't as straight forward..
        self._using = _using
        self.home: Path
        self._hacks = {}

        self._set_up_files_and_directories()
        # might run into issues during testing otherwise
        if not test_version:
            try:
                self.registry = sqlite3.connect(self.home / "registry.db").cursor()
                self.registry.execute("PRAGMA foreign_keys=ON")
                self.registry.execute("PRAGMA auto_vacuum = FULL")
            except Exception as e:
                raise RuntimeError(Message.couldnt_connect_to_db(e))
        else:
            self.registry = sqlite3.connect(":memory:").cursor()
        self.registry.row_factory = dict_factory

        self._set_up_registry()
        self._user_registry = toml.load(self.home / "user_registry.toml")

        # for the user to copy&paste
        with open(self.home / "default_config.toml", "w") as file:
            toml.dump(config, file)

        with open(self.home / "config.toml") as file:
            config.update(toml.load(file))

        config.update(test_config)

        if config["debugging"]:
            root.setLevel(DEBUG)

        if config["version_warning"]:
            try:
                name = "justuse"
                response = requests.get(f"https://pypi.org/pypi/{name}/json")
                data = response.json()
                max_version = max(Version(version) for version in data["releases"].keys())
                target_version = max_version
                this_version = __version__
                if Version(this_version) < target_version:
                    warn(
                        Message.version_warning(name, target_version, this_version),
                        VersionWarning,
                    )
            except:
                if test_version:
                    raise
                log.debug(
                    traceback.format_exc()
                )  # we really don't need to bug the user about this (either pypi is down or internet is broken)

    def _set_up_files_and_directories(self):
        self.home = Path.home() / ".justuse-python"
        try:
            self.home.mkdir(mode=0o755, parents=True, exist_ok=True)
        except PermissionError:
            # this should fix the permission issues on android #80
            self.home = Path(tempfile.mkdtemp(prefix="justuse_"))
        (self.home / "packages").mkdir(mode=0o755, parents=True, exist_ok=True)
        for file in (
            "config.toml",
            "config_defaults.toml",
            "usage.log",
            "registry.db",
            "user_registry.toml",
        ):
            (self.home / file).touch(mode=0o755, exist_ok=True)

    def _set_up_registry(self):
        self.registry.executescript(
            """
CREATE TABLE IF NOT EXISTS "artifacts" (
	"id"	INTEGER,
	"distribution_id"	INTEGER,
	"path"	TEXT,
	PRIMARY KEY("id" AUTOINCREMENT),
	FOREIGN KEY("distribution_id") REFERENCES "distributions"("id") ON DELETE CASCADE
);

CREATE TABLE IF NOT EXISTS "distributions" (
	"id"	INTEGER,
	"name"	TEXT NOT NULL,
	"version"	TEXT NOT NULL,
	"installation_path"	TEXT,
	"date_of_installation"	INTEGER,
	"number_of_uses"	INTEGER,
	"date_of_last_use"	INTEGER,
	"pure_python_package"	INTEGER NOT NULL DEFAULT 1,
	PRIMARY KEY("id" AUTOINCREMENT)
);

CREATE TABLE IF NOT EXISTS "hashes" (
	"algo"	TEXT NOT NULL,
	"value"	TEXT NOT NULL,
	"artifact_id"	INTEGER NOT NULL,
	PRIMARY KEY("algo","value"),
	FOREIGN KEY("artifact_id") REFERENCES "artifacts"("id") ON DELETE CASCADE
);

CREATE TABLE IF NOT EXISTS "depends_on" (
	"origin_path"	TEXT,
	"target_path"	TEXT
, "time_of_use"	INTEGER)
        """
        )
        self.registry.connection.commit()

    def recreate_registry(self):
        number_of_backups = len(list((self.home / "registry.db").glob("*.bak")))
        (self.home / "registry.db").rename(
            self.home / f"registry.db.{number_of_backups + 1}.bak"
        )
        (self.home / "registry.db").touch(mode=0o644)
        self._set_up_registry()

    def install(self):
        # yeah, really.. __builtins__ sometimes appears as a dict and other times as a module, don't ask me why
        if isinstance(__builtins__, dict):
            __builtins__["use"] = self
        elif isinstance(__builtins__, ModuleType):
            setattr(__builtins__, "use", self)
        else:
            raise RuntimeWarning("__builtins__ is something unexpected")

    def uninstall(self):
        if isinstance(__builtins__, dict):
            if "use" in __builtins__:
                del __builtins__["use"]
        elif isinstance(__builtins__, ModuleType):
            if hasattr(__builtins__, "use"):
                delattr(__builtins__, "use")
        else:
            RuntimeWarning("__builtins__ is something unexpected")

    def del_entry(self, name, version):
        # TODO: CASCADE to artifacts etc
        self.registry.execute(
            "DELETE FROM distributions WHERE name=? AND version=?", (name, version)
        )
        self.registry.connection.commit()

    def cleanup(self):
        """Bring registry and downloaded packages in sync.

        First all packages are removed that don't have a matching registry entry, then all registry entries that don't have a matching package.
        """

        def delete_folder(path):
            for sub in path.iterdir():
                if sub.is_dir():
                    delete_folder(sub)
                else:
                    sub.unlink()
            path.rmdir()

        installation_paths = self.registry.execute(
            "SELECT installation_path FROM distributions"
        ).fetchall()
        for package_path in (self.home / "packages").iterdir():
            if package_path.stem not in installation_paths:
                if package_path.is_dir():
                    delete_folder(package_path)
                else:
                    package_path.unlink()

        for ID, path in self.registry.execute(
            "SELECT id, installation_path FROM distributions"
        ).fetchall():
            if not Path(path).exists():
                self.registry.execute(f"DELETE FROM distributions WHERE id=?", (ID,))
        self.registry.connection.commit()

    def _save_module_info(
        self,
        *,
        version: Union[Version | str],  # type: ignore
        artifact_path: Optional[Path],
        hash_value=Optional[str],
        installation_path=Path,
        name: str,
        hash_algo=Hash.sha256,
    ):
        """Update the registry to contain the package's metadata."""
        # version = str(version) if version else "0.0.0"
        # assert version not in ("None", "null", "")
        assert isinstance(version, Version)

        if not self.registry.execute(
            f"SELECT * FROM distributions WHERE name='{name}' AND version='{version}'"
        ).fetchone():
            self.registry.execute(
                f"""
INSERT INTO distributions (name, version, installation_path, date_of_installation, pure_python_package)
VALUES ('{name}', '{version}', '{installation_path}', {time.time()}, {installation_path is None})
"""
            )
            self.registry.execute(
                f"""
INSERT OR IGNORE INTO artifacts (distribution_id, path)
VALUES ({self.registry.lastrowid}, '{artifact_path}')
"""
            )
            self.registry.execute(
                f""" 
INSERT OR IGNORE INTO hashes (artifact_id, algo, value)
VALUES ({self.registry.lastrowid}, '{hash_algo.name}', '{hash_value}')"""
            )
        self.registry.connection.commit()

    def _set_mod(self, *, name, mod, frame, path=None, spec=None):
        """Helper to get the order right."""
        self._using[name] = ModInUse(name, mod, path, spec, frame)

    @methdispatch
    def __call__(self, thing, /, *args, **kwargs):
        raise NotImplementedError(Message.cant_use(thing))

    @__call__.register(URL)
    def _use_url(
        self,
        url: URL,
        /,
        *,
        hash_algo=Hash.sha256,
        hash_value=None,
        initial_globals: Optional[Dict[Any, Any]] = None,
        as_import=None,
        default=mode.fastfail,
        aspectize=None,
        path_to_url=None,
        import_to_use=None,
        modes=0,
    ) -> ModuleType:
        log.debug(f"use-url: {url}")
        exc = None
        assert url is not None, f"called with url == {url!r}"
        assert url != "None", f"called with url == {url!r}"

        assert hash_algo in Hash, f"{hash_algo} is not a valid hashing algorithm!"

        aspectize = aspectize or {}
        response = requests.get(str(url))
        if response.status_code != 200:
            raise ImportError(Message.web_error())
        this_hash = hash_algo.value(response.content).hexdigest()
        if hash_value:
            if this_hash != hash_value:
                return _fail_or_default(
                    default,
                    Use.UnexpectedHash,
                    f"{this_hash} does not match the expected hash {hash_value} - aborting!",
                )
        else:
            warn(Message.no_validation(url, hash_algo, this_hash), NoValidationWarning)
        name = str(url)

        try:
            mod = _build_mod(
                name=name,
                code=response.content,
                module_path=url.path,
                initial_globals=initial_globals,
                aspectize=aspectize,
                aspectize_dunders=bool(Use.aspectize_dunders & modes),
            )
        except:
            exc = traceback.format_exc()
        if exc:
            return _fail_or_default(default, ImportError, exc)

        frame = inspect.getframeinfo(inspect.currentframe())
        self._set_mod(name=name, mod=mod, frame=frame)
        if as_import:
            assert isinstance(
                as_import, str
            ), f"as_import must be the name (as str) of the module as which it should be imported, got {as_import} ({type(as_import)}) instead."
            assert as_import.isidentifier(), "as_import must be a valid identifier."
            sys.modules[as_import] = mod
        return _ensure_proxy(mod)

    @__call__.register(Path)
    def _use_path(
        self,
        path,
        /,
        *,
        initial_globals=None,
        as_import=None,
        default=mode.fastfail,
        aspectize=None,
        path_to_url=None,
        import_to_use=None,
        modes=0,
    ) -> Optional[ModuleType]:
        """Import a module from a path.

        https://github.com/amogorkon/justuse/wiki/Use-Path

        Args:
            path ([type]): must be a pathlib.Path
            initial_globals ([type], optional): Dict that should be globally available to the module before executing it. Defaults to None.
            default ([type], optional): Return instead if an exception is encountered.
            aspectize ([type], optional): Aspectize callables. Defaults to None.
            modes (int, optional): [description]. Defaults to 0; Acceptable mode for this variant: use.reloading.

        Returns:
            Optional[ModuleType]: The module if it was imported, otherwise whatever was specified as default.
        """
        log.debug(f"use-path: {path}")
        aspectize = aspectize or {}
        initial_globals = initial_globals or {}

        reloading = bool(Use.reloading & modes)

        exc = None
        mod = None

        if path.is_dir():
            return _fail_or_default(default, ImportError, f"Can't import directory {path}")

        original_cwd = source_dir = Path.cwd()
        try:
            if not path.is_absolute():
                source_dir = getattr(
                    self._using.get(inspect.currentframe().f_back.f_back.f_code.co_filename),
                    "path",
                    None,
                )

            # calling from another use()d module
            if source_dir and source_dir.exists():
                os.chdir(source_dir.parent)
                source_dir = source_dir.parent
            else:
                # there are a number of ways to call use() from a non-use() starting point
                # let's first check if we are running in jupyter
                jupyter = "ipykernel" in sys.modules
                # we're in jupyter, we use the CWD as set in the notebook
                if not jupyter:
                    # let's see where we started
                    main_mod = __import__("__main__")
                    # if we're calling from a script file e.g. `python3 my/script.py` like pytest unittest
                    if hasattr(main_mod, "__file__"):
                        source_dir = (
                            Path(inspect.currentframe().f_back.f_back.f_code.co_filename)
                            .resolve()
                            .parent
                        )
            if source_dir is None:
                source_dir = Path(main_mod.__loader__.path).parent
            if not source_dir.joinpath(path).exists():
                source_dir = Path.cwd()
            if not source_dir.exists():
                return _fail_or_default(
                    default,
                    NotImplementedError,
                    "Can't determine a relative path from a virtual file.",
                )
            path = source_dir.joinpath(path).resolve()
            if not path.exists():
                return _fail_or_default(default, ImportError, f"Sure '{path}' exists?")
            os.chdir(path.parent)
            name = path.stem
            if reloading:
                try:
                    with open(path, "rb") as file:
                        code = file.read()
                    # initial instance, if this doesn't work, just throw the towel
                    mod = _build_mod(
                        name=name,
                        code=code,
                        initial_globals=initial_globals,
                        module_path=str(path.resolve()),
                        aspectize=aspectize,
                    )
                except:
                    exc = traceback.format_exc()
                if exc:
                    return _fail_or_default(default, ImportError, exc)
                mod = ProxyModule(mod)
                reloader = ModuleReloader(
                    proxy=mod,
                    name=name,
                    path=path,
                    initial_globals=initial_globals,
                    aspectize=aspectize,
                )
                _reloaders[mod] = reloader

                threaded = False
                # this looks like a hack, but isn't one -
                # jupyter is running an async loop internally, which works better async than threaded!
                try:
                    asyncio.get_running_loop()
                # we're dealing with non-async code, we need threading
                except RuntimeError:
                    # can't have the code inside the handler because of "during handling of X, another exception Y happened"
                    threaded = True
                if not threaded:
                    reloader.start_async()
                else:
                    reloader.start_threaded()

                if not all(
                    inspect.isfunction(value)
                    for key, value in mod.__dict__.items()
                    if key not in initial_globals.keys() and not key.startswith("__")
                ):
                    warn(Message.not_reloadable(), NotReloadableWarning)
            else:  # NOT reloading
                with open(path, "rb") as file:
                    code = file.read()
                # the path needs to be set before attempting to load the new module - recursion confusing ftw!
                frame = inspect.getframeinfo(inspect.currentframe())
                self._set_mod(name=name, mod=mod, frame=frame)
                try:
                    mod = _build_mod(
                        name=name,
                        code=code,
                        initial_globals=initial_globals,
                        module_path=str(path),
                        aspectize=aspectize,
                    )
                except:
                    del self._using[name]
                    exc = traceback.format_exc()
        except:
            exc = traceback.format_exc()
        finally:
            # let's not confuse the user and restore the cwd to the original in any case
            os.chdir(original_cwd)
        if exc:
            return _fail_or_default(default, ImportError, exc)
        if as_import:
            assert isinstance(
                as_import, str
            ), f"as_import must be the name (as str) of the module as which it should be imported, got {as_import} ({type(as_import)}) instead."
            sys.modules[as_import] = mod
        frame = inspect.getframeinfo(inspect.currentframe())
        self._set_mod(name=name, mod=mod, frame=frame)
        return _ensure_proxy(mod)

    def _import_builtin(self, name, spec, default, aspectize):
        try:
            mod = spec.loader.create_module(spec)
            spec.loader.exec_module(mod)  # ! => cache
            if aspectize:
                warn(Message.aspectize_builtins_warning(), RuntimeWarning)
            for (check, pattern), decorator in aspectize.items():
                _apply_aspect(
                    mod, check, pattern, decorator, aspectize_dunders=self.aspectize_dunders
                )
            frame = inspect.getframeinfo(inspect.currentframe())
            self._set_mod(name=name, mod=mod, spec=spec, frame=frame)
            return _ensure_proxy(mod)
        except:
            exc = traceback.format_exc()
        return _fail_or_default(default, ImportError, exc)

    def _import_classical_install(
        self,
        *,
        name,
        module_name,
        spec,
        target_version,
        default,
        aspectize,
        fatal_exceptions,
        package_name=None,
    ):
        # sourcery no-metrics
        fatal_exceptions |= "ERRORS" in os.environ
        exc = None
        try:
            mod = importlib.import_module(module_name)  # ! => cache
            for (check, pattern), decorator in aspectize.items():
                _apply_aspect(
                    mod,
                    check,
                    pattern,
                    decorator,
                    aspectize_dunders=bool(Use.aspectize_dunders & self.modes),
                )
            frame = inspect.getframeinfo(inspect.currentframe())
            self._set_mod(name=name, mod=mod, frame=frame)
            if not target_version:
                warn(
                    Message.classically_imported(name, metadata.version(name)),
                    AmbiguityWarning,
                )
                return _ensure_proxy(mod)
        except:
            if fatal_exceptions:
                raise
            exc = traceback.format_exc()
        if exc:
            return _fail_or_default(default, ImportError, exc)
        # we only enforce versions with auto-install
        this_version = _get_version(name, package_name, mod=mod)
        if not this_version:
            log.warning(f"Cannot find version for {name=}, {mod=}")
        elif not target_version:
            warn("No version was specified", AmbiguityWarning)
        elif target_version != this_version:
            warn(Message.version_warning(name, target_version, this_version), VersionWarning)
        for (check, pattern), decorator in aspectize.items():
            _apply_aspect(
                mod,
                check,
                pattern,
                decorator,
                aspectize_dunders=bool(Use.aspectize_dunders & self.modes),
            )
        frame = inspect.getframeinfo(inspect.currentframe())
        self._set_mod(name=name, mod=mod, frame=frame)
        return _ensure_proxy(mod)

    @__call__.register(str)
    def _use_str(
        self,
        name: str,
        /,
        *,
        path=None,
        url=None,
        version: str = None,
        hash_algo=Hash.sha256,
        hashes: Optional[Union[str, list[str]]] = None,
        default=mode.fastfail,
        aspectize=None,
        modes: int = 0,
        fatal_exceptions: bool = False,
        package_name: str = None,  # internal use
        module_name: str = None,  # internal use
    ) -> Optional[ModuleType]:
        """
        Import a package by name.

        https://github.com/amogorkon/justuse/wiki/Use-String

        Args:
            name (str): The name of the package to import.
            version (str or Version, optional): The version of the package to import. Defaults to None.
            hash_algo (member of Use.Hash, optional): For future compatibility with more modern hashing algorithms. Defaults to Hash.sha256.
            hashes (str | [str]), optional): A single hash or list of hashes of the package to import. Defaults to None.
            default (anything, optional): Whatever should be returned in case there's a problem with the import. Defaults to mode.fastfail.
            aspectize (dict, optional): Aspectize callables. Defaults to None.
            modes (int, optional): Any combination of Use.modes . Defaults to 0.
            fatal_exceptions (bool, optional): All exceptions are fatal. Defaults to True.
            package_name (str, optional): internal use only. Defaults to None.
            module_name (str, optional): internal use only. Defaults to None.

        Raises:
            RuntimeWarning: May be raised if the auto-installation of the package fails for some reason.

        Returns:
            Optional[ModuleType]: Module if successful, default as specified otherwise.
        """
        log.debug(f"use-str: {name}")
        self.modes = modes
        aspectize = aspectize or {}

        if isinstance(hashes, str):
            hashes = set([hashes])
        hashes = set(hashes) if hashes else set()

        # we use boolean flags to reduce the complexity of the call signature
        fatal_exceptions = bool(Use.fatal_exceptions & modes) or "ERRORS" in os.environ
        auto_install = bool(Use.auto_install & modes)

        # the whole auto-install shebang
        package_name, _, module_name = name.partition(".")
        module_name = module_name or name

        assert (
            version is None or isinstance(version, str) or isinstance(version, Version)
        ), "Version must be given as string or packaging.version.Version."
        target_version = Version(str(version)) if version else None
        # just validating user input and canonicalizing it
        version = str(target_version) if target_version else None
        assert (
            version if target_version else version is target_version
        ), "Version must be None if target_version is None; otherwise, they must both have a value."

        mod = None

        # The "try and guess" behaviour is due to how classical imports work,
        # which is inherently ambiguous, but can't really be avoided for packages.
        # let's first see if the user might mean something else entirely
        if any(Path(".").glob(f"{name}.py")):
            warn(Message.ambiguous_name_warning(name), AmbiguityWarning)
        hit: VerHash = VerHash.empty()
        data = None
        spec = None
        entry = None
        found = None
        that_hash = None
        all_hashes = set()
        
        if name in self._using:
            spec = self._using[name].spec
        elif not auto_install:
            spec = importlib.util.find_spec(name)

        if spec:
            # let's check if it's a builtin
            builtin = False
            try:
                metadata.PathDistribution.from_name(name)
            except metadata.PackageNotFoundError:  # indeed builtin!
                builtin = True
            if builtin:
                return self._import_builtin(name, spec, default, aspectize)

            # it seems to be installed in some way, for instance via pip
            if not auto_install:
                return self._import_classical_install(
                    name=name,
                    module_name=module_name,
                    spec=spec,
                    target_version=target_version,
                    default=default,
                    aspectize=aspectize,
                    fatal_exceptions=fatal_exceptions,
                )

            this_version = _get_version(name, package_name)
            log.error("this_version=%s, target_version=%s", this_version, target_version)

            if this_version == target_version:
                assert False, "we need a test for this or remove the code block"
                if not (version):
                    warn(Message.no_version_provided(), AmbiguityWarning)
                mod = self._import_classical_install(
                    name=name,
                    module_name=module_name,
                    spec=spec,
                    target_version=target_version,
                    default=default,
                    aspectize=aspectize,
                    fatal_exceptions=fatal_exceptions,
                    package_name=package_name,
                )
                warn(
                    Message.classically_imported(),
                    AmbiguityWarning,
                )
                return _ensure_proxy(mod)
            # wrong version => wrong spec
            this_version = _get_version(mod=mod)
            if this_version != target_version:
                spec = None
                log.warning(
                    f"Setting {spec=}, since " f"{target_version=} != {this_version=}"
                )
        else:
            if not auto_install:
                return _fail_or_default(
                    default,
                    ImportError,
                    f"Could not find any installed package '{name}' and auto_install was not requested.",
                )

            if _no_pebkac(name, package_name, target_version, hash_algo, hashes):
                pass

            # if it's a pure python package, there is only an artifact, no installation
            query = self.registry.execute(
                "SELECT id, installation_path FROM distributions WHERE name=? AND version=?",
                (name, version),
            ).fetchone()

            # TODO: looks like a good place for a JOIN
            if query:
                installation_path = query["installation_path"]
                query = self.registry.execute(
                    "SELECT path FROM artifacts WHERE distribution_id=?",
                    [
                        query["id"],
                    ],
                ).fetchone()
            if query:
                path = Path(query["path"])
                if not path.exists():
                    path = None
            if path and not url:
                url = URL(f"file:/{path.absolute()}")
            if not path:
                _update_hashes(
                    package_name,
                    target_version,
                    version,
                    default,
                    hash_algo,
                    hashes,
<<<<<<< HEAD
                    all_that_hash,
                    self.home,
                )

        if not mod:
            mod = _load_venv_mod(package_name, version)
            path = folder = _venv_pkg_path(package_name, version)

        assert mod, f"Well. Shit. No module. ( {path} )"

        for (check, pattern), decorator in aspectize.items():
            _apply_aspect(
                mod,
                check,
                pattern,
                decorator,
                aspectize_dunders=bool(Use.aspectize_dunders & modes),
            )
        frame = inspect.getframeinfo(inspect.currentframe())
        if frame:
            self._set_mod(name=name, mod=mod, frame=frame)
        this_version = _get_version(mod=mod) or version
        assert this_version, f"Well. Shit, no version. ( {path} )"
        self._save_module_info(
            name=name,
            version=this_version,
            artifact_path=path,
            hash_value=that_hash,
            installation_path=folder,
        )
        return _ensure_proxy(mod)

=======
                    all_hashes,
		    self.home
                )

        if not mod:
            out_info = {}
            mod = _load_venv_mod(
                name_prefix=package_name,
                name=name,
                version=version,
                artifact_path=path,
                url=url,
                out_info=out_info,
            )
            path = out_info["artifact_path"]
            installation_path = out_info["installation_path"]
            module_path = out_info["module_path"]
            package_name = out_info["package_name"]
            name = out_info["name"]
            url = out_info["url"]
            this_version = Version(out_info["version"])
        self._save_module_info(
                name=name,
                version=this_version,
                artifact_path=path,
                hash_value=that_hash,
                installation_path=installation_path,
        )
        for (check, pattern), decorator in aspectize.items():
            if mod is not None:
                _apply_aspect(
                    mod,
                    check,
                    pattern,
                    decorator,
                    aspectize_dunders=bool(Use.aspectize_dunders & modes),
                )
        log.error("_use_str: mod=%s", mod)
        try:
            return mod
        finally:
            frame = inspect.getframeinfo(inspect.currentframe())
            if frame:
                self._set_mod(name=name, mod=mod, frame=frame)
>>>>>>> 213ac064

use = Use()
use.__dict__.update(globals())
if not test_version:
    sys.modules["use"] = use<|MERGE_RESOLUTION|>--- conflicted
+++ resolved
@@ -98,7 +98,7 @@
 from pathlib import Path
 from pkgutil import zipimporter
 from pprint import pformat
-from subprocess import check_output, run, PIPE
+from subprocess import PIPE, check_output, run
 from textwrap import dedent
 from types import ModuleType
 from typing import Any, Callable, Dict, FrozenSet, List, Optional, Tuple, Union
@@ -554,18 +554,14 @@
 
 
 def _update_hashes(
-<<<<<<< HEAD
     package_name,
     target_version,
     version,
     default,
     hash_algo,
     hashes,
-    all_that_hash,
+    all_hashes,
     home,
-=======
-    name, package_name, target_version, version, default, hash_algo, hashes, all_hashes, home
->>>>>>> 213ac064
 ) -> None:
     found = None
     try:
@@ -589,11 +585,7 @@
             return _fail_or_default(
                 default,
                 AutoInstallationError,
-<<<<<<< HEAD
-                f"Tried to auto-install ({package_name=!r}) with {target_version=!r} but failed because none of the available hashes ({all_that_hash=!r}) match the expected hash ({hashes=!r}).",
-=======
-                f"Tried to auto-install {name!r} ({package_name=!r}) with {target_version=!r} but failed because none of the available hashes ({all_hashes=!r}) match the expected hash ({hashes=!r}).",
->>>>>>> 213ac064
+                f"Tried to auto-install ({package_name=!r}) with {target_version=!r} but failed because none of the available hashes ({all_hashes=!r}) match the expected hash ({hashes=!r}).",
             )
         entry, that_hash = found
         if that_hash is not None:
@@ -1873,40 +1865,6 @@
                     default,
                     hash_algo,
                     hashes,
-<<<<<<< HEAD
-                    all_that_hash,
-                    self.home,
-                )
-
-        if not mod:
-            mod = _load_venv_mod(package_name, version)
-            path = folder = _venv_pkg_path(package_name, version)
-
-        assert mod, f"Well. Shit. No module. ( {path} )"
-
-        for (check, pattern), decorator in aspectize.items():
-            _apply_aspect(
-                mod,
-                check,
-                pattern,
-                decorator,
-                aspectize_dunders=bool(Use.aspectize_dunders & modes),
-            )
-        frame = inspect.getframeinfo(inspect.currentframe())
-        if frame:
-            self._set_mod(name=name, mod=mod, frame=frame)
-        this_version = _get_version(mod=mod) or version
-        assert this_version, f"Well. Shit, no version. ( {path} )"
-        self._save_module_info(
-            name=name,
-            version=this_version,
-            artifact_path=path,
-            hash_value=that_hash,
-            installation_path=folder,
-        )
-        return _ensure_proxy(mod)
-
-=======
                     all_hashes,
 		    self.home
                 )
@@ -1951,7 +1909,6 @@
             frame = inspect.getframeinfo(inspect.currentframe())
             if frame:
                 self._set_mod(name=name, mod=mod, frame=frame)
->>>>>>> 213ac064
 
 use = Use()
 use.__dict__.update(globals())
