--- conflicted
+++ resolved
@@ -86,16 +86,16 @@
 from logging import getLogger
 from pathlib import Path
 from types import ModuleType
-from typing import Optional, Union, Callable
+from typing import Callable, Optional, Union
 from warnings import warn
 
 import mmh3
+import packaging
 import requests
 from packaging import tags
 from packaging.specifiers import SpecifierSet
 from packaging.version import Version, parse
 from yarl import URL
-import packaging
 
 __version__ = "0.3.2"
 
@@ -380,26 +380,6 @@
             yield next(iter(seq))
 
     def is_version_satisfied(self, info:Union[dict,str]):
-<<<<<<< HEAD
-        # sourcery skip: switch
-        sv = version.parse(".".join(map(str, sys.version_info[0:3])))
-        rstr = info if isinstance(info,str) \
-                  else info["requires_python"]
-        result = True
-        if not rstr: return False
-        for req in VERSION_MANY.parseString(rstr):
-            satisfied = False
-            v = version.parse(req.version)
-            if req.operator == '>=': satisfied = sv >= v
-            if req.operator == '>':  satisfied = sv >  v
-            if req.operator == '<=': satisfied = sv <= v
-            if req.operator == '<':  satisfied = sv <  v
-            if req.operator == '==': satisfied = sv == v
-            if req.operator == '!=': satisfied = sv != v
-            result = result and satisfied
-        return satisfied
-    
-=======
         sv = Version(".".join(map(str, sys.version_info[0:3])))
         vstr = info if isinstance(info,str) \
                   else info["requires_python"] \
@@ -408,7 +388,6 @@
         vreq = SpecifierSet(vstr)
         return sv in vreq
         
->>>>>>> 7e4f0e7a
     def is_platform_satisfied(self, info:Union[dict,str]):
         platform_tags = list(tags._platform_tags())
         return any(
