"""
Just use() python code from anywhere - a functional import alternative with advanced features.

Goals/Features:
- inline version checks, user notification on potential version conflicts (DONE)
- securely load standalone-modules from online sources (DONE)
- safely hot auto-reloading of local modules on file changes (DONE)
- pass module-level globals into the importing context (DONE)
- return optional fallback-default object/module if import failed (DONE)
- aspect-oriented decorators for everything callable on import (DONE)
- securely auto-install packages (preliminary DONE, still some kinks with C-extensions)
- support P2P package distribution (TODO)
- unwrap aspect-decorators on demand (TODO)
- easy introspection via internal dependency graph (TODO)
- relative imports on online-sources via URL-aliases (TODO)
- module-level variable placeholders/guards aka "module-properties" (TODO)
- load packages faster while using less memory than classical pip/import - ideal for embedded systems with limited resources (TODO)

Non-Goal:
Completely replace the import statement.

Notes: 
pathlib.Path and yarl.URL can both be accessed as aliases via use.Path and use.URL
inspect.isfunction, .ismethod and .isclass also can be accessed via their aliases use.isfunction, use.ismethod and use.isclass

Examples:
>>> import use

# equivalent to `import numpy as np` with explicit version check
>>> np = use("numpy", version="1.1.1")
>>> np.version == "1.1.1"
True

# equivalent to `from pprint import pprint; pprint(dictionary)` but without assigning 
# pprint to a global variable, thus no namespace pollution
>>> use("pprint").pprint([1,2,3])
[1,2,3]
# equivalent to sys.path manipulation, then `import tools` with a reload(tools) every second
>>> tools = use(use.Path("/media/sf_Dropbox/code/tools.py"), reloading=True)

# it is possible to import standalone modules from online sources
# with immediate sha1-hash-verificiation before execution of the code like
>>> utils = use(use.URL("https://raw.githubusercontent.com/PIA-Group/BioSPPy/7696d682dc3aafc898cd9161f946ea87db4fed7f/biosppy/utils.py"),
                    hash_value="95f98f25ef8cfa0102642ea5babbe6dde3e3a19d411db9164af53a9b4cdcccd8")

# to auto-install a certain version (within a virtual env and pip in secure hash-check mode) of a package you can do
>>> np = use("numpy", version="1.1.1", auto_install=True, hash_value=["9879de676"])

File-Hashing inspired by 
- https://github.com/kalafut/py-imohash
- https://github.com/fmoo/python-varint/blob/master/varint.py

:author: use-github@anselm.kiefner.de (Anselm Kiefner)
:license: MIT
"""


from __future__ import annotations

import asyncio
import atexit
import codecs
import hashlib
import importlib.util
import inspect
import io
import json
import linecache
import os
import re
import shlex
import signal
import sqlite3
import sys
import tarfile
import tempfile
import threading
import time
import traceback
import zipfile
import zipimport
from collections import defaultdict, namedtuple
from copy import copy
from enum import Enum
from functools import singledispatch, update_wrapper
from importlib import metadata
from logging import DEBUG, StreamHandler, getLogger, root
from pathlib import Path
from types import FrameType, ModuleType, TracebackType
from typing import Any, Callable, Dict, List, Optional, Set, Tuple
from warnings import warn

import mmh3  # type: ignore
import packaging
import requests
import toml
from packaging.specifiers import SpecifierSet
from packaging.version import Version as PkgVersion
from yarl import URL


def get_supported():
    try:
        from pip._internal.utils.compatibility_tags import get_supported  # type: ignore

        return [*get_supported()]
    except ImportError:
        pass

    ret = []

    class Tag:
        def __init__(self, platform):
            self.platform = platform

    for tag in packaging.tags._platform_tags():
        ret.append(Tag(platform=tag))
    return ret


# injected via initial_globals for testing, you can safely ignore this
test_version: Optional[str] = locals().get("test_version", None)
__version__ = test_version or "0.4.1"

_reloaders: Dict["ProxyModule", Any] = {}  # ProxyModule:Reloader
_aspects: Dict[Any, Any] = {}
_using: Dict[Any, Any] = {}

# Well, apparently they refuse to make Version iterable, so we'll have to do it ourselves.
# # This is necessary to compare sys.version_info with Version and make some tests more elegant, amongst other things.
class Version(PkgVersion):
    def __init__(
        self, versionstr: str = None, *, major: int = 0, minor: int = 0, patch: int = 0
    ):
        if major or minor or patch:
            # string as only argument, no way to construct a Version otherwise - WTF
            return super().__init__(".".join((str(major), str(minor), str(patch))))
        if isinstance(versionstr, str):
            return super().__init__(versionstr)
        else:
            return super().__init__(str(versionstr))  # this is just wrong :|

    def __iter__(self):
        yield from self.release


# Really looking forward to actual builtin sentinel values..
mode = Enum("Mode", "fastfail")

root.addHandler(StreamHandler(sys.stderr))
if "DEBUG" in os.environ:
    root.setLevel(DEBUG)
log = getLogger(__name__)

# defaults
config = {
    "version_warning": True,
    "debugging": False,
}

# sometimes all you need is a sledge hammer..
def signal_handler(sig, frame):
    for reloader in _reloaders.values():
        reloader.stop()
    sig, frame
    sys.exit(0)


signal.signal(signal.SIGINT, signal_handler)

# singledispatch for methods
def methdispatch(func):
    dispatcher = singledispatch(func)

    def wrapper(*args, **kw):
        return dispatcher.dispatch(args[1].__class__)(*args, **kw)

    wrapper.register = dispatcher.register
    update_wrapper(wrapper, func)
    return wrapper


# SurrogateModule is deprecated, will be merged with ProxyModule in the future
class SurrogateModule(ModuleType):
    def __init__(self, *, name, path, mod, initial_globals, aspectize):
        self.__implementation = mod
        self.__stopped = False

        def __reload_threaded():
            last_filehash = None
            while not self.__stopped:
                with open(path, "rb") as file:
                    code = file.read()
                current_filehash = Use._hashfileobject(code)
                if current_filehash != last_filehash:
                    try:
                        mod = Use._build_mod(
                            name=name,
                            code=code,
                            initial_globals=initial_globals,
                            module_path=path.resolve(),
                            aspectize=aspectize,
                        )
                        self.__implementation = mod
                    except:
                        print(traceback.format_exc())
                last_filehash = current_filehash
                time.sleep(1)

        async def __reload_async():
            last_filehash = None
            while not self.__stopped:
                with open(path, "rb") as file:
                    code = file.read()
                current_filehash = Use._hashfileobject(code)
                if current_filehash != last_filehash:
                    try:
                        mod = Use._build_mod(
                            name=name,
                            code=code,
                            initial_globals=initial_globals,
                            module_path=path.resolve(),
                            aspectize=aspectize,
                        )
                        self.__implementation = mod
                    except:
                        print(traceback.format_exc())
                last_filehash = current_filehash
                await asyncio.sleep(1)

        try:
            # this looks like a hack, but isn't one -
            # jupyter is running an async loop internally, which works better async than threaded!
            loop = asyncio.get_running_loop()
            loop.create_task(__reload_async())
        except RuntimeError:
            atexit.register(self.__stop)
            self.__thread = threading.Thread(
                target=__reload_threaded, name=f"reloader__{name}"
            )
            self.__thread.start()

    def __del__(self):
        self.__stopped = True

    def __stop(self):
        self.__stopped = True

    def __getattribute__(self, name):
        if name in (
            "_SurrogateModule__implementation",
            "_SurrogateModule__stopped",
            "_SurrogateModule__thread",
            "_SurrogateModule__stop",
        ):
            return object.__getattribute__(self, name)
        else:
            return getattr(self.__implementation, name)

    def __setattr__(self, name, value):
        if name in (
            "_SurrogateModule__implementation",
            "_SurrogateModule__stopped",
            "_SurrogateModule__thread",
            "_SurrogateModule__stop",
        ):
            object.__setattr__(self, name, value)
        else:
            setattr(self.__implementation, name, value)


class ProxyModule(ModuleType):
    def __init__(self, mod):
        self.__implementation = mod
        self.__condition = threading.RLock()

    def __getattribute__(self, name):
        if name in ("_ProxyModule__implementation", "_ProxyModule__condition", ""):
            return object.__getattribute__(self, name)
        with self.__condition:
            return getattr(self.__implementation, name)

    def __setattr__(self, name, value):
        if name in (
            "_ProxyModule__implementation",
            "_ProxyModule__condition",
        ):
            object.__setattr__(self, name, value)
            return
        with self.__condition:
            setattr(self.__implementation, name, value)


class ModuleReloader:
    def __init__(self, *, proxy, name, path, initial_globals, aspectize):
        self.proxy = proxy
        self.name = name
        self.path = path
        self.initial_globals = initial_globals
        self.aspectize = aspectize
        self._condition = threading.RLock()
        self._stopped = True
        self._thread = None

    def start(self):
        assert not (
            self._thread is not None and not self._thread.is_alive()
        ), "Can't start another reloader thread while one is already running."
        self._stopped = False
        atexit.register(self.stop)
        self._thread = threading.Thread(
            target=self.run_threaded, name=f"reloader__{self.name}"
        )
        self._thread.start()

    def run_threaded(self):
        last_filehash = None
        while not self._stopped:
            with self._condition:
                with open(self.path, "rb") as file:
                    code = file.read()
                current_filehash = Use._hashfileobject(code)
                if current_filehash != last_filehash:
                    try:
                        mod = Use._build_mod(
                            name=self.name,
                            code=code,
                            initial_globals=self.initial_globals,
                            module_path=self.path,
                            aspectize=self.aspectize,
                        )
                        self.proxy._ProxyModule__implementation = mod
                    except:
                        print(traceback.format_exc())
                last_filehash = current_filehash
            time.sleep(1)

    def stop(self):
        self._stopped = True

    def __del__(self):
        self.stop()
        atexit.unregister(self.stop)


# As we assign Use() to sys.modules, mypy is unhappy if it's not
# an instance of types.ModuleType
class Use(ModuleType):
    # lift module-level stuff up - ALIASES
    __doc__ = __doc__
    __version__ = __version__
    __name__ = __name__
    Version = Version

    # attempt at fix for #23 doesn't work..
    __path__ = str(Path(__file__).resolve().parent)

    class Hash(Enum):
        sha256 = hashlib.sha256

    ModInUse = namedtuple("ModInUse", "name mod path spec frame")

    # MODES to reduce signature complexity
    # enum.Flag wasn't really viable, but this is actually pretty cool
    auto_install = 1
    fatal_exceptions = 2
    reloading = 4

    # ALIASES
    class VersionWarning(Warning):
        pass

    class NotReloadableWarning(Warning):
        pass

    class NoValidationWarning(Warning):
        pass

    class AmbiguityWarning(Warning):
        pass

    class UnexpectedHash(ImportError):
        pass

    class AutoInstallationError(ImportError):
        pass

    class MissingHash(ValueError):
        pass

    def __init__(self):
        self._using = _using
        self._aspects = _aspects
        self._reloaders = _reloaders
        self.home: Path
        self._registry_dict = {}
        self._hacks = (
            {}
        )  # {(name -> interval_tree of Version -> function} basically plugins/workarounds for specific packages/versions

        self._set_up_files_and_directories()

        self._registry = Use._load_registry(self.home / "registry.json")
        self._user_registry: dict = Use._load_registry(self.home / "user_registry.json")
        Use._merge_registry(self._registry, self._user_registry)

        # for the user to copy&paste
        with open(self.home / "default_config.toml", "w") as file:
            toml.dump(config, file)

        with open(self.home / "config.toml") as file:
            config.update(toml.load(file))

        if config["debugging"]:
            root.setLevel(DEBUG)

        if config["version_warning"]:
            try:
                response = requests.get(f"https://pypi.org/pypi/justuse/json")
                data = response.json()
                max_version = max(
                    Version(version) for version in data["releases"].keys()
                )
                if Version(__version__) < max_version:
                    warn(
                        f"""Justuse is version {Version(__version__)}, but there is a newer version {max_version} available on PyPI.
To find out more about the changes check out https://github.com/amogorkon/justuse/wiki/What's-new
Please consider upgrading via 'python -m pip install -U justuse'""",
                        Use.VersionWarning,
                    )
            except:
                log.debug(
                    traceback.format_exc()
                )  # we really don't need to bug the user about this (either pypi is down or internet is broken)

    # for easy refactoring later
    @property
    def _registry(self):
        return self._registry_dict

    @_registry.setter
    def _registry(self, value):
        self._registry_dict = value

    def _set_up_files_and_directories(self):
        self.home = Path.home() / ".justuse-python"
        try:
            self.home.mkdir(mode=0o755, parents=True, exist_ok=True)
        except PermissionError:
            # this should fix the permission issues on android #80
            self.home = Path(tempfile.mkdtemp(prefix="justuse_"))
        (self.home / "packages").mkdir(mode=0o755, parents=True, exist_ok=True)
        for file in "registry.json", "user_registry.json", "config.toml", "config_defaults.toml", "usage.log":
            (self.home / file).touch(mode=0o755, exist_ok=True)

    def recreate_registry(self):
        number_of_backups = len(list((self.home / "registry.json").glob("*.bak")))
        (self.home / "registry.json").rename(
            self.home / f"registry.json.{number_of_backups + 1}.bak"
        )
        (self.home / "registry.json").touch(mode=0o644)
        self._registry = Use._load_registry(self.home / "registry.json")
        self._user_registry: dict = Use._load_registry(self.home / "user_registry.json")
        Use._merge_registry(self._registry, self._user_registry)

    def install(self):
        # yeah, really.. __builtins__ sometimes appears as a dict and other times as a module, don't ask me why
        if isinstance(__builtins__, dict):
            __builtins__["use"] = self
        elif isinstance(__builtins__, ModuleType):
            setattr(__builtins__, "use", self)
        else:
            raise RuntimeWarning("__builtins__ is something unexpected")

    def uninstall(self):
        if isinstance(__builtins__, dict):
            if "use" in __builtins__:
                del __builtins__["use"]
        elif isinstance(__builtins__, ModuleType):
            if hasattr(__builtins__, "use"):
                delattr(__builtins__, "use")
        else:
            RuntimeWarning("__builtins__ is something unexpected")

    def persist_registry(self):
        assert all(
            version is not None
            for version in (
                dist.keys() for dist in self._registry["distributions"].values()
            )
        )

        with open(self.home / "registry.json", "w") as file:
            text = (
                "### WARNING: This file is automatically generated. Any manual changes will be overwritten. For persistent alterations, please use the user_registry.json ###\n"
                + json.dumps(self._registry, indent=2)
            )
            file.write(text)

    def register_hack(self, name):
        def wrapper(func):
            self._hacks[name] = func

        return wrapper

    def _registered_dist_names(self):
        return list(self._registry["distributions"].keys())

    def _versions_of_dist(self, name):
        return list(self._registry["distributions"][name].keys())

    def _dist_path(self, name, version):
        return Path(self._registry["distributions"][name][version]["path"])

    def _del_entry(self, name, version=None):
        if not version:
            del self._registry["distributions"][name]
        else:
            del self._registry["distributions"][name][version]

    def _entry_is_empty(self, name):
        return self._registry["distributions"][name] == {}

    def cleanup(self):
        """Bring registry and downloaded packages in sync.

        First all packages are removed that don't have a matching registry entry, then all registry entries that don't have a matching package.
        """

        def delete_folder(path):
            for sub in path.iterdir():
                if sub.is_dir():
                    delete_folder(sub)
                else:
                    sub.unlink()
            path.rmdir()

        # let's first take care of unregistered package folders
        for package_path in (self.home / "packages").iterdir():
            if package_path.stem not in (
                Path(version["path"]).stem
                for dist in self._registry["distributions"].values()
                for version in dist.values()
            ):
                if package_path.is_dir():
                    delete_folder(package_path)
                else:
                    package_path.unlink()

        # let's clean up the registry entries that don't have a matching package
        for name in self._registered_dist_names():
            for version in self._versions_of_dist(name):
                if not self._dist_path(name, version).exists():
                    self._del_entry(name, version)

        for name in self._registered_dist_names():
            if self._entry_is_empty(name):
                self._del_entry(name)
        self.persist_registry()

    def _set_mod(self, *, name, mod, spec, path, frame):
        """Helper to get the order right."""
        self._using[name] = Use.ModInUse(name, mod, path, spec, frame)

    # hoisted functions - formerly module globals
    # staticmethods because module globals aren't reachable in tests while there should be no temptation for side effects via self

    @staticmethod
    def isfunction(x):
<<<<<<< HEAD
        return inspect.isfunction(x)
    
=======
        return inspect.isfunction

>>>>>>> 47df3899
    @staticmethod
    def ismethod(x):
        return inspect.ismethod(x)

    @staticmethod
    def isclass(x):
        return inspect.isclass(x)

    @staticmethod
    def _get_platform_tags() -> Set[str]:
        return set(get_supported())

    @staticmethod
    def _parse_filename(filename: str) -> dict:
        """Match the filename and return a dict of parts.
        >>> parse_filename("numpy-1.19.5-cp36-cp36m-macosx_10_9_x86_64.whl")
        {'distribution': 'numpy', 'version': '1.19.5', 'build_tag': None, 'python_tag': 'cp36', 'abi_tag': 'cp36m', 'platform_tag': 'macosx_10_9_x86_64', 'ext': 'whl'}
        """
        assert isinstance(filename, str)
        match: Optional[re.Match] = re.match(
            "(?P<distribution>.*)-"
            "(?P<version>.*)"
            "(?:-(?P<build_tag>.*))?-"
            "(?P<python_tag>.*)-"
            "(?P<abi_tag>.*)-"
            "(?P<platform_tag>.*)\\."
            "(?P<ext>whl|zip|tar|egg|tar\\.gz)",
            filename,
        )
        return match.groupdict() if match else {}

    @staticmethod
    def _is_version_satisfied(info: Dict[str, str], sys_version: Version):
        # https://warehouse.readthedocs.io/api-reference/json.html
        # https://packaging.pypa.io/en/latest/specifiers.html
        specifier = info.get(
            "requires_python", ""
        )  # SpecifierSet("") matches anything, no need to artificially lock down versions at this point
        # f.. you PyPI
        return sys_version in SpecifierSet(specifier or "")

    @staticmethod
    def _is_platform_compatible(
        info: Dict[str, str], platform_tags: set, include_sdist=False
    ):
        assert isinstance(info, dict) and isinstance(platform_tags, set)
        info.update(
            Use._parse_filename(info["filename"])
        )  # filename as API, seriously WTF...
        our_python_tag: str = "".join(
            (packaging.tags.interpreter_name(), packaging.tags.interpreter_version())
        )
        python_tag: str = info.get("python_tag", "")
        platform_tag: str = info.get("platform_tag", "")
        platform_tags_strs: Set[str] = {
            p if isinstance(p, str) else p.platform for p in platform_tags
        }
        for one_platform_tag in platform_tag.split("."):
            is_match = (
                one_platform_tag in platform_tags_strs and our_python_tag == python_tag
            )
            if is_match:
                log.info(
                    f"[Y] %r in {platform_tags_strs=!r}, %s == %s",
                    one_platform_tag,
                    python_tag,
                    our_python_tag,
                )
                return True
        return False

    @staticmethod
    def _find_matching_artifact(
        urls: List[Dict[str, Any]],
        hash_algo: str = Hash.sha256.name,
        *,
        # for testability
        sys_version: Version = None,
        platform_tags: Set[str] = frozenset(),
        interpreter_tag: str = None,
    ) -> Tuple[str, str]:
        """Pick from a list of possible urls and return the hash of the best fitting artifact."""
        if not sys_version:
            sys_version = Version(".".join(map(str, sys.version_info[0:3])))
        assert isinstance(sys_version, Version)
        if not platform_tags:
            platform_tags = Use._get_platform_tags()
        assert isinstance(platform_tags, set)
        if not interpreter_tag:
            interpreter_tag = (
                packaging.tags.interpreter_name() + packaging.tags.interpreter_version()
            )
        assert isinstance(interpreter_tag, str)

        results = [
            (info["version"], info["digests"][hash_algo])
            for info in sorted(
                urls, key=lambda info: info.get("packagetype", "")
            )  # pre-sorting by type should ensure that we prefer binary packages over raw source
            if Use._is_version_satisfied(info, sys_version)
            and Use._is_platform_compatible(info, platform_tags)
            and not info["yanked"]
        ]
        results.append(("", ""))
        return results[0]

    @staticmethod
    def _find_latest_working_version(
        releases: Dict[
            str, List[Dict[str, str]]
        ],  # {version: [{comment_text: str, filename: str, url: str, version: str, hash: str, build_tag: str, python_tag: str, abi_tag: str, platform_tag: str}]}
        *,
        hash_algo: str,
        # testing
        sys_version: Version = None,
        platform_tags: Set[str] = frozenset(),
        interpreter_tag: str = None,
        version=None,
    ) -> Tuple[str, str]:
        assert isinstance(releases, dict)
        assert isinstance(hash_algo, str)
        if not sys_version:
            sys_version = Version(".".join(map(str, sys.version_info[0:3])))
        assert isinstance(sys_version, Version)
        if not platform_tags:
            platform_tags = set([*get_supported()])
        assert isinstance(platform_tags, (list, set))
        platform_tags = set(platform_tags)
        if not interpreter_tag:
            interpreter_tag = (
                packaging.tags.interpreter_name() + packaging.tags.interpreter_version()
            )
        assert isinstance(interpreter_tag, str)

        # update the release dicts to hold all info canonically
        # be aware, the json returned from pypi ["releases"] can contain empty lists as dists :/
        for ver, dists in releases.items():
            if not dists:
                continue
            for d in dists:
                d["version"] = ver  # Add version info
                d.update(Use._parse_filename(d["filename"]))
        result: Tuple[str, str] = ("", "")
        for ver, dists in sorted(
            releases.items(), key=lambda item: Version(item[0]), reverse=True
        ):
            if not dists:
                continue
            for info in dists:
                if info["yanked"]:
                    continue
                info.update(Use._parse_filename(info["filename"]))
                if (
                    Use._is_version_satisfied(info, sys_version)
                    and (
                        not version or Version(info["version"]) == Version(str(version))
                    )
                    and Use._is_platform_compatible(info, platform_tags)
                ):
                    hash_value = info["digests"].get(hash_algo)
                    if not hash_value:
                        raise Use.MissingHash(
                            f"No hash digest found in "
                            "release distribution for {hash_algo=}"
                        )
                    result = (info["version"], hash_value)
        log.info("use._find_latest_working_version() returning %s", result)
        return result

    @staticmethod
    def _load_registry(path):
        registry_version = "0.0.2"
        registry = {}
        with open(path) as file:
            # json doesn't have comments, so we need to manually skip the first line warning for the user
            lines = file.readlines()
            if not lines:  # might be an empty file
                registry.update(
                    {
                        "version": registry_version,
                        "distributions": defaultdict(lambda: dict()),
                    }
                )
                return registry
            registry.update(
                json.loads("\n".join(filter(lambda s: not s.startswith("#"), lines)))
            )  # Now comments in user_registry.json are ignored, too

        if "version" in registry and registry["version"] < registry_version:
            print(
                f"Registry is being upgraded from version "
                f"{registry.get('version',0)} to version"
                f"{registry_version}"
            )
            registry["version"] = registry_version
        elif registry and "version" not in registry:
            print(f"Registry is being upgraded from version 0")
            new_registry = {
                "version": registry_version,
                "distributions": (dists := defaultdict(lambda: dict())),
            }
            dists.update(registry)
            registry = new_registry
        return registry

    @staticmethod
    def _merge_registry(target, source):
        for k, v in source.items():
            if k in target:
                if isinstance(target[k], list):
                    target[k] += v
                elif isinstance(target[k], dict):
                    for k2, v2 in v.items():
                        target[k][k2] = v2
                else:
                    target[k] = v

    @staticmethod
    def _varint_encode(number):
        """Pack `number` into varint bytes"""
        buf = b""
        while True:
            towrite = number & 0x7F
            number >>= 7
            if number:
                buf += bytes((towrite | 0x80,))
            else:
                buf += bytes((towrite,))
                break
        return buf

    @staticmethod
    def _hashfileobject(code, sample_threshhold=128 * 1024, sample_size=16 * 1024):
        sample_threshhold, sample_size
        size = len(code)
        hash_tmp = mmh3.hash_bytes(code)
        hash_ = hash_tmp[7::-1] + hash_tmp[16:7:-1]
        enc_size = Use._varint_encode(size)
        return enc_size + hash_[len(enc_size) :]

    @staticmethod
    def _build_mod(
        *,
        name: str,
        code: bytes,
        initial_globals: Optional[Dict[str, Any]],
        module_path: str,
        aspectize: dict,
        default=mode.fastfail,
        package: str = None,
    ) -> ModuleType:
        default
        mod = ModuleType(name)
        mod.__dict__.update(initial_globals or {})
        mod.__file__ = module_path
        code_text = codecs.decode(code)
        # module file "<", ">" chars are specially handled by inspect
        if not sys.platform.startswith("win"):
            getattr(linecache, "cache")[f"<{name}>"] = (
                len(code),  # size of source code
                None,  # last modified time; None means there is no physical file
                [
                    *map(  # a list of lines, including trailing newline on each
                        lambda ln: ln + "\x0a", code_text.splitlines()
                    )
                ],
                mod.__file__,  # file name, e.g. "<mymodule>" or the actual path to the file
            )
        # not catching this causes the most irritating bugs ever!
        if package:
            mod.__package__ = package
        try:
            exec(compile(code, f"<{name}>", "exec"), mod.__dict__)
        except:  # reraise anything without handling - clean and simple.
            raise
        for (check, pattern), decorator in aspectize.items():
            Use._apply_aspect(mod, check, pattern, decorator)
        return mod

    @staticmethod
    def _fail_or_default(default, exception, msg):
        if default is not Use.mode.fastfail:
            return default
        else:
            raise exception(msg)

    @staticmethod
    def _apply_aspect(
        mod: ModuleType,
        check: Callable[..., Any],
        pattern: str,
        decorator: Callable[[Callable[..., Any]], Any],
    ):
        """Apply the aspect as a side-effect, no copy is created."""
        # TODO: recursion?
        parent = mod
        for name, obj in parent.__dict__.items():
            print(obj, type(obj))
            if check(obj) and re.match(pattern, name):
                log.debug(f"Applying aspect to {parent}.{name}")
                parent.__dict__[name] = decorator(obj)
        return mod

    @methdispatch
    def __call__(self, thing, /, *args, **kwargs):
        raise NotImplementedError(
            f"Only pathlib.Path, yarl.URL and str are valid sources of things to import, but got {type(thing)}."
        )

    @__call__.register(URL)
    def _use_url(
        self,
        url: URL,
        /,
        *,
        hash_algo: Hash = Hash.sha256,
        hash_value: str = None,
        initial_globals: Optional[Dict[Any, Any]] = None,
        as_import: str = None,
        default=mode.fastfail,
        aspectize: dict = None,
        path_to_url: dict = None,
        import_to_use: dict = None,
        modes: int = 0,
    ) -> ModuleType:
        exc = None

        assert hash_algo in Use.Hash, f"{hash_algo} is not a valid hashing algorithm!"

        aspectize = aspectize or {}
        response = requests.get(str(url))
        if response.status_code != 200:
            raise ImportError(
                f"Could not load {url} from the interwebs, got a {response.status_code} error."
            )
        this_hash = hash_algo.value(response.content).hexdigest()
        if hash_value:
            if this_hash != hash_value:
                return Use._fail_or_default(
                    default,
                    Use.UnexpectedHash,
                    f"{this_hash} does not match the expected hash {hash_value} - aborting!",
                )
        else:
            warn(
                f"""Attempting to import from the interwebs with no validation whatsoever! 
To safely reproduce: use(use.URL('{url}'), hash_algo=use.{hash_algo}, hash_value='{this_hash}')""",
                Use.NoValidationWarning,
            )
        name = url.name

        try:
            mod = Use._build_mod(
                name=name,
                code=response.content,
                module_path=url.path,
                initial_globals=initial_globals,
                aspectize=aspectize,
            )
        except:
            exc = traceback.format_exc()
        if exc:
            return Use._fail_or_default(default, ImportError, exc)

        frame: Union[FrameType, TracebackType] = inspect.getframeinfo(inspect.currentframe())  # type: ignore
        self._set_mod(name=name, mod=mod, spec=None, path=url, frame=frame)
        if as_import:
            assert isinstance(
                as_import, str
            ), f"as_import must be the name (as str) of the module as which it should be imported, got {as_import} ({type(as_import)}) instead."
            assert as_import.isidentifier(), f"as_import must be a valid identifier."
            sys.modules[as_import] = mod
        return mod

    @__call__.register(Path)
    def _use_path(
        self,
        path: Path,
        /,
        *,
        initial_globals: dict = None,
        as_import: str = None,
        default=mode.fastfail,
        aspectize: dict = None,
        path_to_url: dict = None,
        import_to_use: dict = None,
        modes: int = 0,
    ) -> Optional[ModuleType]:
        aspectize = aspectize or {}
        initial_globals = initial_globals or {}

        reloading = bool(Use.reloading & modes)

        exc = None
        mod = None

        if path.is_dir():
            return Use._fail_or_default(
                default, ImportError, f"Can't import directory {path}"
            )

        original_cwd = Path.cwd()
        source_dir = original_cwd
        if not path.is_absolute():
            source_dir = getattr(self._using.get(inspect.currentframe().f_back.f_back.f_code.co_filename), "path", None)  # type: ignore

            # calling from another use()d module
            if source_dir:
                # if calling from an actual file, we take that as starting point
                if source_dir.exists():
                    os.chdir(source_dir.parent)
                    source_dir = source_dir.parent
                else:
                    return Use._fail_or_default(
                        default,
                        NotImplementedError,
                        "Can't determine a relative path from a virtual file.",
                    )
            # there are a number of ways to call use() from a non-use() starting point
            else:
                # let's first check if we are running in jupyter
                jupyter = "ipykernel" in sys.modules
                # we're in jupyter, we use the CWD as set in the notebook
                if jupyter:
                    source_dir = original_cwd
                else:
                    # let's see where we started
                    main_mod = __import__("__main__")
                    # if we're calling from a script file e.g. `python3 my/script.py` like pytest unittest
                    if hasattr(main_mod, "__file__"):
                        source_dir = Path(inspect.currentframe().f_back.f_back.f_code.co_filename).resolve().parent  # type: ignore
                    else:
                        # interactive startup - use current directory
                        source_dir = original_cwd
        path = source_dir.joinpath(path).resolve()
        if not path.exists():
            os.chdir(original_cwd)
            return Use._fail_or_default(default, ImportError, f"Sure '{path}' exists?")
        os.chdir(path.parent)
        name = path.stem
        if reloading:
            try:
                with open(path, "rb") as file:
                    code = file.read()
                # initial instance, if this doesn't work, just throw the towel
                mod = Use._build_mod(
                    name=name,
                    code=code,
                    initial_globals=initial_globals,
                    module_path=str(path.resolve()),
                    aspectize=aspectize,
                )
            except:
                exc = traceback.format_exc()
            if exc:
                return Use._fail_or_default(default, ImportError, exc)

            threaded = False
            try:
                # this looks like a hack, but isn't one -
                # jupyter is running an async loop internally, which works better async than threaded!
                asyncio.get_running_loop()

                # Old, working implementation
                mod = SurrogateModule(
                    name=name,
                    path=path,
                    mod=mod,
                    initial_globals=initial_globals,
                    aspectize=aspectize,
                )
            # we're dealing with non-async code, we need threading
            # new experimental implementation
            except RuntimeError:
                # can't have the code inside the handler because of "during handling of X, another exception Y happened"
                threaded = True

            if threaded:
                mod = ProxyModule(mod)
                reloader = ModuleReloader(
                    proxy=mod,
                    name=name,
                    path=path,
                    initial_globals=initial_globals,
                    aspectize=aspectize,
                )
                _reloaders[mod] = reloader
                reloader.start()

            if not all(
                inspect.isfunction(value)
                for key, value in mod.__dict__.items()
                if key not in initial_globals.keys() and not key.startswith("__")
            ):
                warn(
                    f"Beware {name} also contains non-function objects, it may not be safe to reload!",
                    Use.NotReloadableWarning,
                )
        else:
            with open(path, "rb") as file:
                code = file.read()
            # the path needs to be set before attempting to load the new module - recursion confusing ftw!
            self._set_mod(name=f"<{name}>", mod=mod, path=path, spec=None, frame=inspect.getframeinfo(inspect.currentframe()))  # type: ignore
            try:
                mod = Use._build_mod(
                    name=name,
                    code=code,
                    initial_globals=initial_globals,
                    module_path=str(path),
                    aspectize=aspectize,
                )
            except:
                del self._using[f"<{name}>"]
                exc = traceback.format_exc()
        # let's not confuse the user and restore the cwd to the original in any case
        os.chdir(original_cwd)
        if exc:
            return Use._fail_or_default(default, ImportError, exc)
        if as_import:
            assert isinstance(
                as_import, str
            ), f"as_import must be the name (as str) of the module as which it should be imported, got {as_import} ({type(as_import)}) instead."
            sys.modules[as_import] = mod  # type:ignore
        frame = inspect.getframeinfo(inspect.currentframe())  # type: ignore
        self._set_mod(name=f"<{name}>", mod=mod, path=path, spec=None, frame=frame)
        return mod

    def _import_builtin(self, name, spec, default, aspectize):
        try:
            mod = spec.loader.create_module(spec)
            spec.loader.exec_module(mod)  # ! => cache
            if aspectize:
                warn(
                    "Applying aspects to builtins may lead to unexpected behaviour, but there you go..",
                    RuntimeWarning,
                )
            for (check, pattern), decorator in aspectize.items():
                Use._apply_aspect(mod, check, pattern, decorator)
            self._set_mod(
                name=name,
                mod=mod,
                spec=spec,
                path=None,
                frame=inspect.getframeinfo(inspect.currentframe()),
            )
            return mod
        except:
            exc = traceback.format_exc()
            return Use._fail_or_default(default, ImportError, exc)

    def _import_classical_install(
        self,
        name,
        module_name,
        spec,
        target_version,
        default,
        aspectize,
        fatal_exceptions,
    ):
        # sourcery no-metrics
        exc = None
        try:
            mod = importlib.import_module(module_name)  # ! => cache
            for (check, pattern), decorator in aspectize.items():
                Use._apply_aspect(mod, check, pattern, decorator)
            self._set_mod(
                name=name,
                mod=mod,
                spec=spec,
                path=None,
                frame=inspect.getframeinfo(inspect.currentframe()),
            )
            if not target_version:
                warn(
                    f"Classically imported '{name}'. To pin this version use('{name}', version='{metadata.version(name)}')",
                    Use.AmbiguityWarning,
                )
        except:
            if fatal_exceptions:
                raise
            exc = traceback.format_exc()
        if exc:
            return Use._fail_or_default(default, ImportError, exc)
        # we only enforce versions with auto-install
        if target_version:
            # pure despair :(
            this_version = None
            for check in [
                "metadata.distribution(name).version",
                "mod.version",
                "mod.version()",
                "mod.__version__",
            ]:
                if this_version:
                    break
                try:
                    check_value = eval(check)
                    if isinstance(check_value, str):
                        this_version = Version(check_value)
                        if target_version != this_version:
                            warn(
                                f"{name} is expected to be version {target_version} ,  but got {this_version} instead",
                                Use.VersionWarning,
                            )
                            break
                except:
                    if fatal_exceptions:
                        raise
            else:
                log.warning(f"Cannot determine version for module {name}, continueing.")
        self.persist_registry()
        for (check, pattern), decorator in aspectize.items():
            Use._apply_aspect(mod, check, pattern, decorator)
        self._set_mod(
            name=name,
            mod=mod,
            path=None,
            spec=spec,
            frame=inspect.getframeinfo(inspect.currentframe()),
        )
        return mod

    @__call__.register(str)
    def _use_str(
        self,
        name: str,
        /,
        *,
        version: str = None,
        initial_globals: dict = None,
        hash_algo: Hash = Hash.sha256,
        hash_value: str = None,
        default=mode.fastfail,
        aspectize=None,
        path_to_url: dict = None,
        import_to_use: dict = None,
        modes: int = 0,
        fatal_exceptions=True,
        package_name: str = None,  # internal use
        module_name: str = None,  # internal use
    ) -> Optional[ModuleType]:
        initial_globals = initial_globals or {}
        aspectize = aspectize or {}
        path: Optional[Path] = None
        hash_values: List[str] = []
        if hash_value:
            if isinstance(hash_value, str):
                hash_values = shlex.split(hash_value)
            else:
                hash_values = list(hash_value)

        # we use boolean flags to reduce the complexity of the call signature
        fatal_exceptions = bool(Use.fatal_exceptions & modes)
        auto_install = bool(Use.auto_install & modes)

        # the whole auto-install shebang
        package_name, _, module_name = name.partition(".")
        module_name = module_name or name

        assert (
            version is None or isinstance(version, str) or isinstance(version, Version)
        ), "Version must be given as string or packaging.version.Version."
        target_version: Optional[Version] = Version(str(version)) if version else None
        # just validating user input and canonicalizing it
        version = str(target_version) if target_version else None
        assert (
            version if target_version else version is target_version
        ), "Version must be None if target_version is None; otherwise, they must both have a value."
        exc: Optional[str] = None
        mod: Optional[ModuleType] = None

        if initial_globals or import_to_use or path_to_url:
            raise NotImplementedError(
                "If you require this functionality, please report it on https://github.com/amogorkon/justuse/issues so we can work out the specifics together."
            )

        # The "try and guess" behaviour is due to how classical imports work,
        # which is inherently ambiguous, but can't really be avoided for packages.
        # let's first see if the user might mean something else entirely
        if any(Path(".").glob(f"{name}.py")):
            warn(
                f"Attempting to load the package '{name}', if you rather want to use the local module: use(use.Path('{name}.py'))",
<<<<<<< HEAD
=======
                Use.AmbiguityWarning,
            )
        exc = None
        spec = None
>>>>>>> 47df3899
        if name in self._using:
            spec = self._using[name].spec
        else:
            if not auto_install:
                spec = importlib.util.find_spec(name)

        if spec:
            # let's check if it's a builtin
            builtin = False
            try:
                metadata.PathDistribution.from_name(name)
            except metadata.PackageNotFoundError:  # indeed builtin!
                builtin = True
            if builtin:
                return self._import_builtin(name, spec, default, aspectize)

            # it seems to be installed in some way, for instance via pip
            if not auto_install:
                return self._import_classical_install(
                    name,
                    module_name,
                    spec,
                    target_version,
                    default,
                    aspectize,
                    fatal_exceptions,
                )

            # spec & auto-install
            else:
                if (metadata.version(name) == target_version) or not (version):
                    if not (version):
                        warn(
                            Use.AmbiguityWarning(
                                "No version was provided, even though auto_install was specified! Trying to load classically installed package instead."
                            )
                        )
                    mod = self._import_classical_install(
                        name,
                        module_name,
                        spec,
                        target_version,
                        default,
                        aspectize,
                        fatal_exceptions,
                    )
                    warn(
                        f"Classically imported '{name}'. To pin this version use('{name}', version='{metadata.version(name)}')",
                        Use.AmbiguityWarning,
                    )
                    return mod
                # wrong version => wrong spec
                existing_mod_meta_version = metadata.version(name)
                if existing_mod_meta_version != target_version:
                    log.warning(
                        f"Setting {spec=} to None, because "
                        "the {target_version=} does not match "
                        "the {existing_mod_meta_version=}."
                    )
                    spec = None
        # no spec
        else:
            if not auto_install:
                return Use._fail_or_default(
                    default,
                    ImportError,
                    f"Could not find any installed package '{name}' and auto_install was not requested.",
                )
            # PEBKAC
            hit: tuple[str, str] = ("", "")

            if target_version and not hash_values:  # let's try to be helpful
                response = requests.get(
                    f"https://pypi.org/pypi/{package_name}/{target_version}/json"
                )
                if response.status_code == 404:
                    raise RuntimeWarning(
                        f"Are you sure {package_name} with version {version} exists?"
                    )
                elif response.status_code != 200:
                    raise RuntimeWarning(
                        f"Something bad happened while contacting PyPI for info on {package_name} ( {response.status_code} ), which we tried to look up because a matching hash_value for the auto-installation was missing."
                    )
                data = response.json()
                if not hit or not hit[0]:
                    hit = Use._find_matching_artifact(data["urls"])
                if hit and hit[0]:
                    version = hit[0]
                    that_hash = hit[1]
                if hit and hit[0]:
                    raise RuntimeWarning(
                        f"""Failed to auto-install '{package_name}' because hash_value is missing. This may work:
use("{name}", version="{version}", hash_value="{that_hash}", auto_install=True)
"""
                    )
                else:
                    raise RuntimeWarning(
                        f"Failed to find any distribution for {package_name} with version {version} that can be run this platform!"
                    )
            elif not target_version and hash_values:
                raise RuntimeWarning(
                    f"Failed to auto-install '{package_name}' because no version was specified."
                )
            elif not target_version and not hash_values:
                # let's try to make an educated guess and give a useful suggestion
                response = requests.get(f"https://pypi.org/pypi/{package_name}/json")
                if response.status_code == 404:
                    # possibly typo - PEBKAC
                    raise RuntimeWarning(
                        f"Are you sure package '{package_name}' exists? Could not find any package with that name on PyPI."
                    )
                elif response.status_code != 200:
                    # possibly server problems
                    return Use._fail_or_default(
                        default,
                        Use.AutoInstallationError,
                        f"Tried to look up '{package_name}' but got a {response.status_code} from PyPI.",
                    )
                else:
                    try:
                        data = response.json()
                        version, hash_value = Use._find_latest_working_version(
                            data["releases"], hash_algo=hash_algo.name
                        )
                    except:
                        raise
                    if not version:
                        raise RuntimeWarning(
                            f"We could not find any version or release for {package_name} that could satisfy our requirements!"
                        )

                    raise RuntimeWarning(
                        f"""Please specify version and hash for auto-installation of '{package_name}'. 
To get some valuable insight on the health of this package, please check out https://snyk.io/advisor/python/{package_name}
If you want to auto-install the latest version: use("{name}", version="{version}", hash_value="{hash_value}", auto_install=True)
"""
                    )

            # all clear, let's check if we pulled it before
            entry = (
                self._registry["distributions"].get(package_name, {}).get(version, {})
            )
            url = None
            that_hash = hash_value
            if entry and entry["path"]:
                path = Path(entry["path"])
                url = URL(entry["url"])
            if entry and path:
                # someone messed with the packages without updating the registry
                if not path.exists():
                    del self._registry["distributions"][package_name][version]
                    self.persist_registry()
                    path = None
                    entry = None
                    url = None
            if not path:
                response = requests.get(
                    f"https://pypi.org/pypi/{package_name}/{target_version}/json"
                )
                version = str(target_version)
                if response.status_code != 200:
                    return Use._fail_or_default(
                        default,
                        ImportError,
                        f"Tried to auto-install '{package_name}' {target_version} but failed with {response} while trying to pull info from PyPI.",
                    )
                try:
                    if not response.json()["urls"]:
                        return Use._fail_or_default(
                            default,
                            Use.AutoInstallationError,
                            f"Tried to auto-install {package_name} {target_version} but failed because no valid URLs to download could be found.",
                        )
                    for entry in response.json()["urls"]:
                        url = URL(entry["url"])
                        that_hash = entry["digests"].get(hash_algo.name)
                        if entry["yanked"]:
                            continue
                        log.info(
                            "that_hash=%s, hash_value=%s, hash_values=%s",
                            that_hash,
                            hash_value,
                            hash_values,
                        )
                        if that_hash == hash_value or that_hash in hash_values:
                            break
                    else:
                        return Use._fail_or_default(
                            default,
                            Use.AutoInstallationError,
                            f"Tried to auto-install {package_name} {target_version} but failed because none of the available hashes match the expected hash.",
                        )
                except KeyError:  # json issues
                    if fatal_exceptions:
                        raise
                    exc = traceback.format_exc()
                if exc:
                    return Use._fail_or_default(
                        default,
                        Use.AutoInstallationError,
                        f"Tried to auto-install {package_name} {target_version} but failed because there was a problem with the JSON from PyPI.",
                    )
                # we've got a complete JSON with a matching entry, let's download
                path = self.home / "packages" / Path(url.name).name
                if not path.exists():
                    print("Downloading", url, "...")
                    download_response = requests.get(str(url), allow_redirects=True)
                    path = self.home / "packages" / Path(url.name).name
                    this_hash: str = hash_algo.value(
                        download_response.content
                    ).hexdigest()
                    if this_hash != hash_value:
                        return Use._fail_or_default(
                            default,
                            Use.UnexpectedHash,
                            f"The downloaded content of package {package_name} has a different hash than expected, aborting.",
                        )
                    try:
                        with open(path, "wb") as file:
                            file.write(download_response.content)
                        print("Downloaded", path)
                    except:
                        if fatal_exceptions:
                            raise
                        exc = traceback.format_exc()
                    if exc:
                        return Use._fail_or_default(
                            default, Use.AutoInstallationError, exc
                        )

            # now that we can be sure we got a valid package downloaded and ready, let's try to install it
            folder = path.parent / path.stem
            rdists = self._registry["distributions"]
            if not url:
                url = URL(f"file:/{path}")
            if name in self._hacks:
                # if version in self._hacks[name]:
                mod = self._hacks[name](
                    package_name=package_name,
                    rdists=rdists,
                    version=version,
                    url=url,
                    path=path,
                    that_hash=that_hash,
                    folder=folder,
                    fatal_exceptions=fatal_exceptions,
                    module_name=module_name,
                )
                return mod

            # trying to import directly from zip
            try:
                importer = zipimport.zipimporter(path)
                mod = importer.load_module(module_name)
                print("Direct zipimport of", name, "successful.")
            except:
                if config["debugging"]:
                    log.debug(traceback.format_exc())
                return self._fail_or_default(
                    default,
                    Use.AutoInstallationError,
                    f"Direct zipimport of {name} {version} failed and the package was not registered with known hacks.. we're sorry, but that means you will need to resort to using pip/conda for now.",
                )

            ###
            if package_name not in rdists:
                rdists[package_name] = {}
            if version not in rdists[package_name]:
                rdists[package_name][version] = {}
            # Update package version metadata
            assert url is not None
            rdist_info = rdists[package_name][version]
            rdist_info.update(
                {
                    "package": package_name,
                    "version": version,
                    "url": url.human_repr(),
                    "path": str(path) if path else None,
                    "folder": folder.absolute().as_uri(),
                    "filename": path.name,
                    "hash": that_hash,
                }
            )
            use.persist_registry()

            original_cwd = Path.cwd()
            importlib.invalidate_caches()
            if sys.path[0] != "":
                sys.path.insert(0, "")
            try:
                log.debug("Trying importlib.import_module")
                log.debug("  with cwd=%s,", os.getcwd())
                log.debug("  sys.path=%s", sys.path)
                mod = importlib.import_module(module_name)
            except ImportError:
                if fatal_exceptions:
                    raise
                exc = traceback.format_exc()
            finally:
                module_to_del = []
                module_parts = module_name.split(".")
                for part in module_parts:
                    module_to_del.append(part)
                    module_key = ".".join(module_to_del)
                    if module_key in sys.modules:
                        log.info("Deleting sys.modules[%s]", repr(module_key))
                        del sys.modules[module_key]

            for key in (
                "__name__",
                "__package__",
                "__path__",
                "__file__",
                "__version__",
                "__author__",
            ):
                if not hasattr(mod, key):
                    continue
                rdist_info[key] = getattr(mod, key)
            print(f"Successfully loaded {package_name}, version {version}.")
        os.chdir(original_cwd)

        ###
        self.persist_registry()
        for (check, pattern), decorator in aspectize.items():
            if mod is not None:
                Use._apply_aspect(mod, check, pattern, decorator)
        frame: FrameType = inspect.getframeinfo(inspect.currentframe())  # type:ignore
        if frame is not None:
            self._set_mod(name=name, mod=mod, path=None, spec=spec, frame=frame)

        assert mod, f"Well. Shit. ( {path} )"
        return mod


# we should avoid side-effects during testing, specifically for the version-upgrade-warning
Use.Version = Version
Use.config = config
Use.mode = mode
Use.Path = Path
Use.URL = URL
use: ModuleType = Use()
if not test_version:
    sys.modules["use"] = use

# no circular import this way
hacks_path = Path(Path(__file__).parent, "package_hacks.py")
assert hacks_path.exists()
use(hacks_path)<|MERGE_RESOLUTION|>--- conflicted
+++ resolved
@@ -567,13 +567,8 @@
 
     @staticmethod
     def isfunction(x):
-<<<<<<< HEAD
         return inspect.isfunction(x)
     
-=======
-        return inspect.isfunction
-
->>>>>>> 47df3899
     @staticmethod
     def ismethod(x):
         return inspect.ismethod(x)
@@ -1257,13 +1252,10 @@
         if any(Path(".").glob(f"{name}.py")):
             warn(
                 f"Attempting to load the package '{name}', if you rather want to use the local module: use(use.Path('{name}.py'))",
-<<<<<<< HEAD
-=======
                 Use.AmbiguityWarning,
             )
         exc = None
         spec = None
->>>>>>> 47df3899
         if name in self._using:
             spec = self._using[name].spec
         else:
