--- conflicted
+++ resolved
@@ -1230,7 +1230,6 @@
             
             # now that we can be sure we got a valid package downloaded and ready, let's try to install it
             
-<<<<<<< HEAD
             if name in self._hacks:
                 #if version in self._hacks[name]:
                 mod = self._hacks[name][version]()
@@ -1250,63 +1249,6 @@
                 if not url:
                     url = URL(f"file:/{path}")
             
-=======
-            log.debug(f"outside of create_solib_links(...)")
-            if package_name not in rdists:
-                rdists[package_name] = {}
-            if version not in rdists[package_name]:
-                rdists[package_name][version] = {}
-            # Update package version metadata
-            assert url is not None
-            rdist_info = rdists[package_name][version]
-            rdist_info.update({
-                "package": package_name,
-                "version": version,
-                "url": url.human_repr(),
-                "path": str(path) if path else None,
-                "folder": folder.absolute().as_uri(),
-                "filename": path.name,
-                "hash": that_hash
-            })
-            self.persist_registry()
-            
-            if not mod:
-                if not folder.exists():
-                    folder.mkdir(mode=0o755, exist_ok=True)
-                    print("Extracting to", folder, "...")
-    
-                    fileobj = archive = None
-                    if path.suffix in (".whl", ".zip"):
-                        fileobj = open(tempfile.mkstemp()[0], "w")
-                        archive = zipfile.ZipFile(path, "r")
-                    else:
-                        fileobj = (gzip.open if path.suffix == ".gz" else open)(path, "r")
-                        archive = tarfile.TarFile(fileobj=fileobj, mode="r")
-                    with archive as file:
-                        with fileobj as _:
-                            file.extractall(folder)
-                            create_solib_links(file, folder)
-                    print("Extracted.")
-                original_cwd = Path.cwd()
-                os.chdir(folder)
-                importlib.invalidate_caches()
-                try:
-                    log.debug("Trying importlib.import_module")
-                    log.debug("  with cwd=%s,", os.getcwd())
-                    log.debug("  sys.path=%s", sys.path)
-                    mod = importlib.import_module(module_name)
-                except ImportError:
-                    if fatal_exceptions: raise
-                    exc = traceback.format_exc()
-                finally:
-                    os.chdir(original_cwd)
-
-                for key in ("__name__", "__package__", "__path__", "__file__", "__version__", "__author__"):
-                    if not hasattr(mod, key): continue
-                    rdist_info[key] = getattr(mod, key)
-                if not exc:
-                    print(f"Successfully loaded {package_name}, version {version}.")
->>>>>>> 1bbea7a2
         self.persist_registry()
         for (check, pattern), decorator in aspectize.items():
             Use._apply_aspect(mod, check, pattern, decorator)
